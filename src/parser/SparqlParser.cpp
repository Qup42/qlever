// Copyright 2022, University of Freiburg,
//                 Chair of Algorithms and Data Structures.
// Author: Julian Mundhahs (mundhahj@informatik.uni-freiburg.de)

#include "./SparqlParser.h"

#include "parser/SparqlParserHelpers.h"

using AntlrParser = SparqlAutomaticParser;

// _____________________________________________________________________________
ParsedQuery SparqlParser::parseQuery(std::string query) {
  // The second argument is the `PrefixMap` for QLever's internal IRIs.
  using S = std::string;
  sparqlParserHelpers::ParserAndVisitor p{
      std::move(query),
      {{S{QLEVER_INTERNAL_PREFIX_NAME}, S{QLEVER_INTERNAL_PREFIX_IRI}}}};
  // Note: `AntlrParser::query` is a method of `AntlrParser` (which is an alias
  // for `SparqlAutomaticParser`) that returns the `QueryContext*` for the whole
  // query.
  auto resultOfParseAndRemainingText =
      p.parseTypesafe(&AntlrParser::queryOrUpdate);
  // The query rule ends with <EOF> so the parse always has to consume the whole
  // input. If this is not the case a ParseException should have been thrown at
  // an earlier point.
  AD_CONTRACT_CHECK(resultOfParseAndRemainingText.remainingText_.empty());
<<<<<<< HEAD
  if (resultOfParseAndRemainingText.resultOfParse_.size() != 1) {
    throw std::runtime_error(
        "Multiple Updates in one request are not supported.");
  }
  return std::move(resultOfParseAndRemainingText.resultOfParse_[0]);
=======
  return std::move(resultOfParseAndRemainingText.resultOfParse_);
}

// _____________________________________________________________________________
ParsedQuery SparqlParser::parseQuery(
    std::string operation, const std::vector<DatasetClause>& datasets) {
  auto parsedOperation = parseQuery(std::move(operation));
  // SPARQL Protocol 2.1.4 specifies that the dataset from the query
  // parameters overrides the dataset from the query itself.
  if (!datasets.empty()) {
    parsedOperation.datasetClauses_ =
        parsedQuery::DatasetClauses::fromClauses(datasets);
  }
  return parsedOperation;
>>>>>>> 8fe06428
}<|MERGE_RESOLUTION|>--- conflicted
+++ resolved
@@ -24,14 +24,11 @@
   // input. If this is not the case a ParseException should have been thrown at
   // an earlier point.
   AD_CONTRACT_CHECK(resultOfParseAndRemainingText.remainingText_.empty());
-<<<<<<< HEAD
   if (resultOfParseAndRemainingText.resultOfParse_.size() != 1) {
     throw std::runtime_error(
         "Multiple Updates in one request are not supported.");
   }
   return std::move(resultOfParseAndRemainingText.resultOfParse_[0]);
-=======
-  return std::move(resultOfParseAndRemainingText.resultOfParse_);
 }
 
 // _____________________________________________________________________________
@@ -45,5 +42,4 @@
         parsedQuery::DatasetClauses::fromClauses(datasets);
   }
   return parsedOperation;
->>>>>>> 8fe06428
 }