// Copyright 2021 - 2022, University of Freiburg
// Chair of Algorithms and Data Structures
// Authors: Johannes Kalmbach <kalmbacj@cs.uni-freiburg.de>
//          Julian Mundhahs <mundhahj@tf.uni-freiburg.de>
//          Hannah Bast <bast@cs.uni-freiburg.de>

#pragma once

#include <antlr4-runtime.h>

#include "engine/sparqlExpressions/AggregateExpression.h"
#include "engine/sparqlExpressions/GroupConcatExpression.h"
#include "engine/sparqlExpressions/LiteralExpression.h"
#include "engine/sparqlExpressions/NaryExpression.h"
#include "engine/sparqlExpressions/SampleExpression.h"
#include "engine/sparqlExpressions/SparqlExpressionPimpl.h"
#include "parser/Alias.h"
#include "parser/ConstructClause.h"
#include "parser/ParsedQuery.h"
#include "parser/RdfEscaping.h"
#include "parser/data/BlankNode.h"
#include "parser/data/GraphRef.h"
#include "parser/data/Iri.h"
#include "parser/data/SolutionModifiers.h"
#include "parser/data/Types.h"
#undef EOF
#include "parser/sparqlParser/generated/SparqlAutomaticVisitor.h"
#define EOF std::char_traits<char>::eof()
#include "util/HashMap.h"
#include "util/OverloadCallOperator.h"
#include "util/StringUtils.h"

template <typename T>
class Reversed {
  T& _iterable;

 public:
  explicit Reversed(T& iterable) : _iterable(iterable) {}

  auto begin() { return _iterable.rbegin(); };

  auto end() { return _iterable.rend(); }
};

/**
 * This is a visitor that takes the parse tree from ANTLR and transforms it into
 * a `ParsedQuery`.
 */
class SparqlQleverVisitor {
 public:
  using GraphPatternOperation = parsedQuery::GraphPatternOperation;
  using Objects = ad_utility::sparql_types::Objects;
  using PredicateObjectPairs = ad_utility::sparql_types::PredicateObjectPairs;
  using PathObjectPairs = ad_utility::sparql_types::PathObjectPairs;
  using PathObjectPairsAndTriples =
      ad_utility::sparql_types::PathObjectPairsAndTriples;
  using TripleWithPropertyPath =
      ad_utility::sparql_types::TripleWithPropertyPath;
  using Triples = ad_utility::sparql_types::Triples;
  using SubjectOrObjectAndTriples =
      ad_utility::sparql_types::SubjectOrObjectAndTriples;
  using SubjectOrObjectAndPathTriples =
      ad_utility::sparql_types::SubjectOrObjectAndPathTriples;
  using ObjectsAndTriples = ad_utility::sparql_types::ObjectsAndTriples;
  using ObjectsAndPathTriples = ad_utility::sparql_types::ObjectsAndPathTriples;
  using PredicateObjectPairsAndTriples =
      ad_utility::sparql_types::PredicateObjectPairsAndTriples;
  using OperationsAndFilters =
      std::pair<vector<GraphPatternOperation>, vector<SparqlFilter>>;
  using OperationOrFilterAndMaybeTriples =
      std::pair<std::variant<GraphPatternOperation, SparqlFilter>,
                std::optional<parsedQuery::BasicGraphPattern>>;
  using OperationOrFilter = std::variant<GraphPatternOperation, SparqlFilter>;
  using SubQueryAndMaybeValues =
      std::pair<parsedQuery::Subquery, std::optional<parsedQuery::Values>>;
  using PatternAndVisibleVariables =
      std::pair<ParsedQuery::GraphPattern, vector<Variable>>;
  using SparqlExpressionPimpl = sparqlExpression::SparqlExpressionPimpl;
  using PrefixMap = ad_utility::HashMap<string, string>;
  using Parser = SparqlAutomaticParser;
  using ExpressionPtr = sparqlExpression::SparqlExpression::Ptr;
  using IntOrDouble = std::variant<int64_t, double>;

  enum struct DisableSomeChecksOnlyForTesting { False, True };

 private:
  size_t _blankNodeCounter = 0;
  int64_t numInternalVariables_ = 0;
  int64_t numGraphPatterns_ = 0;
  // The visible variables in the order in which they are encountered in the
  // query. This may contain duplicates. A variable is added via
  // `addVisibleVariable`.
  std::vector<Variable> visibleVariables_{};
  PrefixMap prefixMap_{};
  // We need to remember the prologue (prefix declarations) when we encounter it
  // because we need it when we encounter a SERVICE query. When there is no
  // prologue, this string simply remains empty.
  std::string prologueString_;

  DisableSomeChecksOnlyForTesting disableSomeChecksOnlyForTesting_;

  // This is the parsed query so far. Currently, this only contains information
  // about the number of internal variables that have already been assigned.
  ParsedQuery parsedQuery_;

  // This is set to true if and only if we are only inside the template of a
  // CONSTRUCT query (the first {} before the WHERE clause). In this section the
  // meaning of blank and anonymous nodes is different.
  bool isInsideConstructTriples_ = false;

 public:
  SparqlQleverVisitor() = default;
  explicit SparqlQleverVisitor(
      PrefixMap prefixMap,
      DisableSomeChecksOnlyForTesting disableSomeChecksOnlyForTesting =
          DisableSomeChecksOnlyForTesting::False)
      : prefixMap_{std::move(prefixMap)},
        disableSomeChecksOnlyForTesting_{disableSomeChecksOnlyForTesting} {}

  const PrefixMap& prefixMap() const { return prefixMap_; }
  void setPrefixMapManually(PrefixMap map) { prefixMap_ = std::move(map); }

  void setParseModeToInsideConstructTemplateForTesting() {
    isInsideConstructTriples_ = true;
  }

  // ___________________________________________________________________________
  ParsedQuery visit(Parser::QueryOrUpdateContext* ctx);

  // ___________________________________________________________________________
  ParsedQuery visit(Parser::QueryContext* ctx);

  // ___________________________________________________________________________
  void visit(Parser::PrologueContext* ctx);

  // ___________________________________________________________________________
  [[noreturn]] static void visit(const Parser::BaseDeclContext* ctx);

  // ___________________________________________________________________________
  void visit(Parser::PrefixDeclContext* ctx);

  ParsedQuery visit(Parser::SelectQueryContext* ctx);

  SubQueryAndMaybeValues visit(Parser::SubSelectContext* ctx);

  parsedQuery::SelectClause visit(Parser::SelectClauseContext* ctx);

  std::variant<Variable, Alias> visit(Parser::VarOrAliasContext* ctx);

  Alias visit(Parser::AliasContext* ctx);

  Alias visit(Parser::AliasWithoutBracketsContext* ctx);

  ParsedQuery visit(Parser::ConstructQueryContext* ctx);

  // The parser rules for which the visit overload is annotated [[noreturn]]
  // will always throw an exception because the corresponding feature is not
  // (yet) supported by QLever. If they have return types other than void this
  // is to make the usage of abstractions like `visitAlternative` easier.
  [[noreturn]] static ParsedQuery visit(
      const Parser::DescribeQueryContext* ctx);

  [[noreturn]] static ParsedQuery visit(const Parser::AskQueryContext* ctx);

  [[noreturn]] static void visit(const Parser::DatasetClauseContext* ctx);

  [[noreturn]] static void visit(Parser::DefaultGraphClauseContext* ctx);

  [[noreturn]] static void visit(Parser::NamedGraphClauseContext* ctx);

  [[noreturn]] static void visit(Parser::SourceSelectorContext* ctx);

  PatternAndVisibleVariables visit(Parser::WhereClauseContext* ctx);

  SolutionModifiers visit(Parser::SolutionModifierContext* ctx);

  vector<GroupKey> visit(Parser::GroupClauseContext* ctx);

  GroupKey visit(Parser::GroupConditionContext* ctx);

  vector<SparqlFilter> visit(Parser::HavingClauseContext* ctx);

  SparqlFilter visit(Parser::HavingConditionContext* ctx);

  OrderClause visit(Parser::OrderClauseContext* ctx);

  OrderKey visit(Parser::OrderConditionContext* ctx);

  LimitOffsetClause visit(Parser::LimitOffsetClausesContext* ctx);

  static uint64_t visit(Parser::LimitClauseContext* ctx);

  static uint64_t visit(Parser::OffsetClauseContext* ctx);

  static uint64_t visit(Parser::TextLimitClauseContext* ctx);

  std::optional<parsedQuery::Values> visit(Parser::ValuesClauseContext* ctx);

  ParsedQuery visit(Parser::UpdateContext* ctx);
<<<<<<< HEAD

  ParsedQuery visit(Parser::Update1Context* ctx);

  void visit(Parser::LoadContext* ctx);

  void visit(Parser::ClearContext* ctx);

  void visit(Parser::DropContext* ctx);

  void visit(Parser::CreateContext* ctx);

  void visit(Parser::AddContext* ctx);

  void visit(Parser::MoveContext* ctx);

  void visit(Parser::CopyContext* ctx);

  vector<SparqlTripleSimple> visit(Parser::InsertDataContext* ctx);

  vector<SparqlTripleSimple> visit(Parser::DeleteDataContext* ctx);

  void visit(Parser::DeleteWhereContext* ctx);

  ParsedQuery visit(Parser::ModifyContext* ctx);

  vector<SparqlTripleSimple> visit(Parser::DeleteClauseContext* ctx);

  vector<SparqlTripleSimple> visit(Parser::InsertClauseContext* ctx);

  void visit(Parser::UsingClauseContext* ctx);

  void visit(Parser::GraphOrDefaultContext* ctx);

  void visit(Parser::GraphRefContext* ctx);

  void visit(Parser::GraphRefAllContext* ctx);

  vector<SparqlTripleSimple> visit(Parser::QuadPatternContext* ctx);

  vector<SparqlTripleSimple> visit(Parser::QuadDataContext* ctx);

  vector<SparqlTripleSimple> visit(Parser::QuadsContext* ctx);

  void visit(Parser::QuadsNotTriplesContext* ctx);

  [[nodiscard]] Triples visit(Parser::TriplesTemplateContext* ctx);
=======
>>>>>>> bb6e2f9e

  ParsedQuery visit(Parser::Update1Context* ctx);

  [[noreturn]] void visit(const Parser::LoadContext* ctx) const;

  ParsedQuery visit(Parser::ClearContext* ctx);

  [[noreturn]] void visit(const Parser::DropContext* ctx) const;

  [[noreturn]] void visit(const Parser::CreateContext* ctx) const;

  [[noreturn]] void visit(const Parser::AddContext* ctx) const;

  [[noreturn]] void visit(const Parser::MoveContext* ctx) const;

  [[noreturn]] void visit(const Parser::CopyContext* ctx) const;

  vector<SparqlTripleSimple> visit(Parser::InsertDataContext* ctx);

  vector<SparqlTripleSimple> visit(Parser::DeleteDataContext* ctx);

  std::pair<vector<SparqlTripleSimple>, ParsedQuery::GraphPattern> visit(
      Parser::DeleteWhereContext* ctx);

  ParsedQuery visit(Parser::ModifyContext* ctx);

  vector<SparqlTripleSimple> visit(Parser::DeleteClauseContext* ctx);

  vector<SparqlTripleSimple> visit(Parser::InsertClauseContext* ctx);

  GraphOrDefault visit(Parser::GraphOrDefaultContext* ctx);

  GraphRef visit(Parser::GraphRefContext* ctx);

  GraphRefAll visit(Parser::GraphRefAllContext* ctx);

  vector<SparqlTripleSimple> visit(Parser::QuadPatternContext* ctx);

  vector<SparqlTripleSimple> visit(Parser::QuadDataContext* ctx);

  vector<SparqlTripleSimple> visit(Parser::QuadsContext* ctx);

  Triples visit(Parser::TriplesTemplateContext* ctx);

  ParsedQuery::GraphPattern visit(Parser::GroupGraphPatternContext* ctx);

  OperationsAndFilters visit(Parser::GroupGraphPatternSubContext* ctx);

  OperationOrFilterAndMaybeTriples visit(
      Parser::GraphPatternNotTriplesAndMaybeTriplesContext* ctx);

  parsedQuery::BasicGraphPattern visit(Parser::TriplesBlockContext* graphTerm);

  // Filter clauses are no independent graph patterns themselves, but their
  // scope is always the complete graph pattern enclosing them.
  OperationOrFilter visit(Parser::GraphPatternNotTriplesContext* ctx);

  parsedQuery::GraphPatternOperation visit(
      Parser::OptionalGraphPatternContext* ctx);

  [[noreturn]] static parsedQuery::GraphPatternOperation visit(
      const Parser::GraphGraphPatternContext* ctx);

  parsedQuery::Service visit(Parser::ServiceGraphPatternContext* ctx);

  parsedQuery::GraphPatternOperation visit(Parser::BindContext* ctx);

  parsedQuery::GraphPatternOperation visit(Parser::InlineDataContext* ctx);

  parsedQuery::Values visit(Parser::DataBlockContext* ctx);

  parsedQuery::SparqlValues visit(Parser::InlineDataOneVarContext* ctx);

  parsedQuery::SparqlValues visit(Parser::InlineDataFullContext* ctx);

  vector<TripleComponent> visit(Parser::DataBlockSingleContext* ctx);

  TripleComponent visit(Parser::DataBlockValueContext* ctx);

  GraphPatternOperation visit(Parser::MinusGraphPatternContext* ctx);

  GraphPatternOperation visit(Parser::GroupOrUnionGraphPatternContext* ctx);

  SparqlFilter visit(Parser::FilterRContext* ctx);

  ExpressionPtr visit(Parser::ConstraintContext* ctx);

  ExpressionPtr visit(Parser::FunctionCallContext* ctx);

  vector<ExpressionPtr> visit(Parser::ArgListContext* ctx);

  std::vector<ExpressionPtr> visit(Parser::ExpressionListContext* ctx);

  std::optional<parsedQuery::ConstructClause> visit(
      Parser::ConstructTemplateContext* ctx);

  Triples visit(Parser::ConstructTriplesContext* ctx);

  Triples visit(Parser::TriplesSameSubjectContext* ctx);

  PredicateObjectPairsAndTriples visit(Parser::PropertyListContext* ctx);

  PredicateObjectPairsAndTriples visit(
      Parser::PropertyListNotEmptyContext* ctx);

  GraphTerm visit(Parser::VerbContext* ctx);

  ObjectsAndTriples visit(Parser::ObjectListContext* ctx);

  SubjectOrObjectAndTriples visit(Parser::ObjectRContext* ctx);

  vector<TripleWithPropertyPath> visit(
      Parser::TriplesSameSubjectPathContext* ctx);

  std::optional<PathObjectPairsAndTriples> visit(
      Parser::PropertyListPathContext* ctx);

  PathObjectPairsAndTriples visit(Parser::PropertyListPathNotEmptyContext* ctx);

  PropertyPath visit(Parser::VerbPathContext* ctx);

  static Variable visit(Parser::VerbSimpleContext* ctx);

  PathObjectPairsAndTriples visit(Parser::TupleWithoutPathContext* term);

  PathObjectPairsAndTriples visit(Parser::TupleWithPathContext* ctx);

  ad_utility::sparql_types::VarOrPath visit(
      Parser::VerbPathOrSimpleContext* ctx);

  ObjectsAndPathTriples visit(Parser::ObjectListPathContext* ctx);

  SubjectOrObjectAndPathTriples visit(Parser::ObjectPathContext* ctx);

  PropertyPath visit(Parser::PathContext* ctx);

  PropertyPath visit(Parser::PathAlternativeContext* ctx);

  PropertyPath visit(Parser::PathSequenceContext* ctx);

  PropertyPath visit(Parser::PathEltContext* ctx);

  PropertyPath visit(Parser::PathEltOrInverseContext* ctx);

  [[noreturn]] static void visit(Parser::PathModContext* ctx);

  PropertyPath visit(Parser::PathPrimaryContext* ctx);

  [[noreturn]] static PropertyPath visit(
      const Parser::PathNegatedPropertySetContext*);

  [[noreturn]] static PropertyPath visit(
      Parser::PathOneInPropertySetContext* ctx);

  /// Note that in the SPARQL grammar the INTEGER rule refers to positive
  /// integers without an explicit sign.
  static uint64_t visit(Parser::IntegerContext* ctx);

  SubjectOrObjectAndTriples visit(Parser::TriplesNodeContext* ctx);

  SubjectOrObjectAndTriples visit(Parser::BlankNodePropertyListContext* ctx);

  SubjectOrObjectAndPathTriples visit(Parser::TriplesNodePathContext* ctx);

  SubjectOrObjectAndPathTriples visit(
      Parser::BlankNodePropertyListPathContext* ctx);

  SubjectOrObjectAndTriples visit(Parser::CollectionContext* ctx);

  [[noreturn]] SubjectOrObjectAndPathTriples visit(
      Parser::CollectionPathContext* ctx);

  SubjectOrObjectAndTriples visit(Parser::GraphNodeContext* ctx);

  SubjectOrObjectAndPathTriples visit(Parser::GraphNodePathContext* ctx);

  GraphTerm visit(Parser::VarOrTermContext* ctx);

  GraphTerm visit(Parser::VarOrIriContext* ctx);

  static Variable visit(Parser::VarContext* ctx);

  GraphTerm visit(Parser::GraphTermContext* ctx);

  ExpressionPtr visit(Parser::ExpressionContext* ctx);

  ExpressionPtr visit(Parser::ConditionalOrExpressionContext* ctx);

  ExpressionPtr visit(Parser::ConditionalAndExpressionContext* ctx);

  ExpressionPtr visit(Parser::ValueLogicalContext* ctx);

  ExpressionPtr visit(Parser::RelationalExpressionContext* ctx);

  ExpressionPtr visit(Parser::NumericExpressionContext* ctx);

  ExpressionPtr visit(Parser::AdditiveExpressionContext* ctx);

  // Helper structs, needed in the following `visit` functions. Combine an
  // explicit operator (+ - * /) with an expression.
  enum struct Operator { Plus, Minus, Multiply, Divide };
  struct OperatorAndExpression {
    Operator operator_;
    ExpressionPtr expression_;
  };

  OperatorAndExpression visit(
      Parser::MultiplicativeExpressionWithSignContext* ctx);

  OperatorAndExpression visit(Parser::PlusSubexpressionContext* ctx);

  OperatorAndExpression visit(Parser::MinusSubexpressionContext* ctx);

  OperatorAndExpression visit(
      Parser::MultiplicativeExpressionWithLeadingSignButNoSpaceContext* ctx);

  ExpressionPtr visit(Parser::MultiplicativeExpressionContext* ctx);

  OperatorAndExpression visit(Parser::MultiplyOrDivideExpressionContext* ctx);

  OperatorAndExpression visit(Parser::MultiplyExpressionContext* ctx);

  OperatorAndExpression visit(Parser::DivideExpressionContext* ctx);

  ExpressionPtr visit(Parser::UnaryExpressionContext* ctx);

  ExpressionPtr visit(Parser::PrimaryExpressionContext* ctx);

  ExpressionPtr visit(Parser::BrackettedExpressionContext* ctx);

  ExpressionPtr visit(Parser::BuiltInCallContext* ctx);

  ExpressionPtr visit(Parser::RegexExpressionContext* ctx);

  ExpressionPtr visit(Parser::LangExpressionContext* ctx);

  ExpressionPtr visit(Parser::SubstringExpressionContext* ctx);

  ExpressionPtr visit(Parser::StrReplaceExpressionContext* ctx);

  [[noreturn]] static void visit(const Parser::ExistsFuncContext* ctx);

  [[noreturn]] static void visit(const Parser::NotExistsFuncContext* ctx);

  ExpressionPtr visit(Parser::AggregateContext* ctx);

  ExpressionPtr visit(Parser::IriOrFunctionContext* ctx);

  std::string visit(Parser::RdfLiteralContext* ctx);

  IntOrDouble visit(Parser::NumericLiteralContext* ctx);

  static IntOrDouble visit(Parser::NumericLiteralUnsignedContext* ctx);

  static IntOrDouble visit(Parser::NumericLiteralPositiveContext* ctx);

  static IntOrDouble visit(Parser::NumericLiteralNegativeContext* ctx);

  static bool visit(Parser::BooleanLiteralContext* ctx);

  static RdfEscaping::NormalizedRDFString visit(Parser::StringContext* ctx);

  TripleComponent::Iri visit(Parser::IriContext* ctx);

  static string visit(Parser::IrirefContext* ctx);

  string visit(Parser::PrefixedNameContext* ctx);

  GraphTerm visit(Parser::BlankNodeContext* ctx);

  string visit(Parser::PnameLnContext* ctx);

  string visit(Parser::PnameNsContext* ctx);

 private:
  template <typename Visitor, typename Ctx>
  static constexpr bool voidWhenVisited =
      std::is_void_v<decltype(std::declval<Visitor&>().visit(
          std::declval<Ctx*>()))>;

  BlankNode newBlankNode() {
    std::string label = std::to_string(_blankNodeCounter);
    _blankNodeCounter++;
    // true means automatically generated
    return {true, std::move(label)};
  }

  // Get the part of the original input string that pertains to the given
  // context. This is necessary because ANTLR's `getText()` only provides that
  // part with *all* whitespace removed. Preserving the whitespace is important
  // for readability (for example, in an error message), and even more so when
  // using such parts for further processing (like the body of a SERVICE query,
  // which is not valid SPARQL anymore when you remove all whitespace).
  static std::string getOriginalInputForContext(
      const antlr4::ParserRuleContext* context);

  // Process an IRI function call. This is used in both `visitFunctionCall` and
  // `visitIriOrFunction`.
  static ExpressionPtr processIriFunctionCall(
      const TripleComponent::Iri& iri, std::vector<ExpressionPtr> argList,
      const antlr4::ParserRuleContext*);

  void addVisibleVariable(Variable var);

  [[noreturn]] static void throwCollectionsNotSupported(auto* ctx) {
    reportError(ctx, "( ... ) in triples is not yet supported by QLever.");
  }

  // Return the `SparqlExpressionPimpl` for a context that returns a
  // `ExpressionPtr` when visited. The descriptor is set automatically on the
  // `SparqlExpressionPimpl`.
  SparqlExpressionPimpl visitExpressionPimpl(auto* ctx,
                                             bool allowLanguageFilters = false);

  template <typename Expr>
  ExpressionPtr createExpression(auto... children) {
    return std::make_unique<Expr>(
        std::array<ExpressionPtr, sizeof...(children)>{std::move(children)...});
  }

  template <typename Ctx>
  void visitVector(const std::vector<Ctx*>& childContexts)
      requires voidWhenVisited<SparqlQleverVisitor, Ctx>;

  // Call `visit` for each of the `childContexts` and return the results of
  // those calls as a `vector`.
  template <typename Ctx>
  auto visitVector(const std::vector<Ctx*>& childContexts)
      -> std::vector<decltype(visit(childContexts[0]))>
      requires(!voidWhenVisited<SparqlQleverVisitor, Ctx>);

  // Check that exactly one of the `ctxs` is not `null`, visit that context,
  // cast the result to `Out` and return it. Requires that for all of the
  // `ctxs`, `visit(ctxs)` is convertible to `Out`.
  template <typename Out, typename... Contexts>
  Out visitAlternative(Contexts*... ctxs);

  // Returns `std::nullopt` if the pointer is the `nullptr`. Otherwise return
  // `visit(ctx)`.
  template <typename Ctx>
  auto visitOptional(Ctx* ctx) -> std::optional<decltype(visit(ctx))>;

  /// If `ctx` is not `nullptr`, visit it, convert the result to `Intermediate`
  /// and assign it to `*target`. The case where `Intermediate!=Target` is
  /// useful, when the result of `visit(ctx)` cannot be converted to `Target`,
  /// but the conversion chain `VisitResult -> Intermediate -> Target` is valid.
  /// For example when `visit(ctx)` yields `A`, `A` is explicitly convertible to
  /// `B` and `Target` is `optional<B>`, then `B` has to be specified as
  /// `Intermediate` (see for example the implementation of `visitAlternative`).
  template <typename Target, typename Intermediate = Target, typename Ctx>
  void visitIf(Target* target, Ctx* ctx);

  template <typename Ctx>
  void visitIf(Ctx* ctx) requires voidWhenVisited<SparqlQleverVisitor, Ctx>;

 public:
  [[noreturn]] static void reportError(const antlr4::ParserRuleContext* ctx,
                                       const std::string& msg);

  [[noreturn]] static void reportNotSupported(
      const antlr4::ParserRuleContext* ctx, const std::string& feature);

 private:
  // Throw an exception if the `expression` contains the `LANG()` function. The
  // `context` will be used to create the exception metadata.
  static void checkUnsupportedLangOperation(
      const antlr4::ParserRuleContext* context,
      const SparqlExpressionPimpl& expression);

  // Similar to `checkUnsupportedLangOperation` but doesn't throw for the
  // expression `LANG(?someVariable) = "someLangtag"` which is supported by
  // QLever inside a FILTER clause.
  static void checkUnsupportedLangOperationAllowFilters(
      const antlr4::ParserRuleContext* ctx,
      const SparqlExpressionPimpl& expression);

  // Parse both `ConstructTriplesContext` and `TriplesTemplateContext` because
  // they have the same structure.
  template <typename Context>
  Triples parseTriplesConstruction(Context* ctx);

  // If the triple is a special triple for the text index (i.e. its predicate is
  // either `ql:contains-word` or `ql:contains-entity`, register the magic
  // variables for the matching word and the score that will be created when
  // processing those triples in the query body, s.t. they can be selected as
  // part of the query result.
  void setMatchingWordAndScoreVisibleIfPresent(
      auto* ctx, const TripleWithPropertyPath& triple);

  // Constructs a TripleComponent from a GraphTerm.
  static TripleComponent visitGraphTerm(const GraphTerm& graphTerm);
};<|MERGE_RESOLUTION|>--- conflicted
+++ resolved
@@ -197,55 +197,6 @@
   std::optional<parsedQuery::Values> visit(Parser::ValuesClauseContext* ctx);
 
   ParsedQuery visit(Parser::UpdateContext* ctx);
-<<<<<<< HEAD
-
-  ParsedQuery visit(Parser::Update1Context* ctx);
-
-  void visit(Parser::LoadContext* ctx);
-
-  void visit(Parser::ClearContext* ctx);
-
-  void visit(Parser::DropContext* ctx);
-
-  void visit(Parser::CreateContext* ctx);
-
-  void visit(Parser::AddContext* ctx);
-
-  void visit(Parser::MoveContext* ctx);
-
-  void visit(Parser::CopyContext* ctx);
-
-  vector<SparqlTripleSimple> visit(Parser::InsertDataContext* ctx);
-
-  vector<SparqlTripleSimple> visit(Parser::DeleteDataContext* ctx);
-
-  void visit(Parser::DeleteWhereContext* ctx);
-
-  ParsedQuery visit(Parser::ModifyContext* ctx);
-
-  vector<SparqlTripleSimple> visit(Parser::DeleteClauseContext* ctx);
-
-  vector<SparqlTripleSimple> visit(Parser::InsertClauseContext* ctx);
-
-  void visit(Parser::UsingClauseContext* ctx);
-
-  void visit(Parser::GraphOrDefaultContext* ctx);
-
-  void visit(Parser::GraphRefContext* ctx);
-
-  void visit(Parser::GraphRefAllContext* ctx);
-
-  vector<SparqlTripleSimple> visit(Parser::QuadPatternContext* ctx);
-
-  vector<SparqlTripleSimple> visit(Parser::QuadDataContext* ctx);
-
-  vector<SparqlTripleSimple> visit(Parser::QuadsContext* ctx);
-
-  void visit(Parser::QuadsNotTriplesContext* ctx);
-
-  [[nodiscard]] Triples visit(Parser::TriplesTemplateContext* ctx);
-=======
->>>>>>> bb6e2f9e
 
   ParsedQuery visit(Parser::Update1Context* ctx);
 
