--- conflicted
+++ resolved
@@ -609,13 +609,8 @@
                                      ctx->copy(), ctx->move(), ctx->add());
   } else {
     parsedQuery_._clause = visitAlternative<parsedQuery::UpdateClause>(
-<<<<<<< HEAD
-        ctx->load(), ctx->insertData(), ctx->deleteData());
-=======
-        ctx->load(), ctx->clear(), ctx->drop(), ctx->create(), ctx->add(),
-        ctx->move(), ctx->copy(), ctx->insertData(), ctx->deleteData());
+        ctx->insertData(), ctx->deleteData());
     parsedQuery_.datasetClauses_ = activeDatasetClauses_;
->>>>>>> 7bb9df15
   }
 
   return {std::move(parsedQuery_)};
@@ -660,8 +655,8 @@
 
 GraphPatternOperation makeAllTripleGraphPattern(const auto& graph) {
   GraphPattern inner;
-  inner._graphPatterns.emplace_back(
-      BasicGraphPattern{{{{Variable("?s")}, "?p", {Variable("?o")}}}});
+  inner._graphPatterns.emplace_back(BasicGraphPattern{
+      {{{Variable("?s")}, {Variable("?p")}, {Variable("?o")}}}});
   return {parsedQuery::GroupGraphPattern{std::move(inner),
                                          transformGraphspec(graph)}};
 }
