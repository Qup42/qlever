--- conflicted
+++ resolved
@@ -327,16 +327,6 @@
 
 // ____________________________________________________________________________________
 ParsedQuery Visitor::visit(Parser::UpdateContext* ctx) {
-<<<<<<< HEAD
-  // TODO: handle prologue
-  visit(ctx->prologue());
-
-  if (ctx->update()) {
-    reportNotSupported(ctx->update(),
-                       "Multiple updates in one query are not supported.");
-  }
-  return visit(ctx->update1());
-=======
   visit(ctx->prologue());
 
   auto query = visit(ctx->update1());
@@ -347,32 +337,18 @@
   }
 
   return query;
->>>>>>> bb6e2f9e
 }
 
 // ____________________________________________________________________________________
 ParsedQuery Visitor::visit(Parser::Update1Context* ctx) {
   if (ctx->modify()) {
     return visit(ctx->modify());
-<<<<<<< HEAD
-=======
   } else if (ctx->clear()) {
     return visit(ctx->clear());
->>>>>>> bb6e2f9e
   }
 
   parsedQuery_._clause = parsedQuery::UpdateClause();
 
-<<<<<<< HEAD
-  if (ctx->insertData()) {
-    parsedQuery_.updateClause().toInsert_ = visit(ctx->insertData());
-  } else if (ctx->deleteData()) {
-    parsedQuery_.updateClause().toDelete_ = visit(ctx->deleteData());
-  } else {
-    visitAlternative<void>(ctx->load(), ctx->clear(), ctx->drop(), ctx->add(),
-                           ctx->move(), ctx->copy(), ctx->create(),
-                           ctx->deleteWhere());
-=======
   if (ctx->insertData() || ctx->deleteData()) {
     // handles insertData and deleteData cases
     visitIf(&parsedQuery_.updateClause().toInsert_, ctx->insertData());
@@ -384,7 +360,6 @@
   } else {
     visitAlternative<void>(ctx->load(), ctx->drop(), ctx->add(), ctx->move(),
                            ctx->copy(), ctx->create());
->>>>>>> bb6e2f9e
     AD_FAIL();
   }
 
@@ -392,40 +367,6 @@
 }
 
 // ____________________________________________________________________________________
-<<<<<<< HEAD
-void Visitor::visit(Parser::LoadContext* ctx) {
-  reportNotSupported(ctx, "SPARQL 1.1 Update Load is not supported.");
-}
-
-// ____________________________________________________________________________________
-void Visitor::visit(Parser::ClearContext* ctx) {
-  reportNotSupported(ctx, "SPARQL 1.1 Update Clear is not supported.");
-}
-
-// ____________________________________________________________________________________
-void Visitor::visit(Parser::DropContext* ctx) {
-  reportNotSupported(ctx, "SPARQL 1.1 Update Drop is not supported.");
-}
-
-// ____________________________________________________________________________________
-void Visitor::visit(Parser::CreateContext* ctx) {
-  reportNotSupported(ctx, "SPARQL 1.1 Update Create is not supported.");
-}
-
-// ____________________________________________________________________________________
-void Visitor::visit(Parser::AddContext* ctx) {
-  reportNotSupported(ctx, "SPARQL 1.1 Update Add is not supported.");
-}
-
-// ____________________________________________________________________________________
-void Visitor::visit(Parser::MoveContext* ctx) {
-  reportNotSupported(ctx, "SPARQL 1.1 Update Move is not supported.");
-}
-
-// ____________________________________________________________________________________
-void Visitor::visit(Parser::CopyContext* ctx) {
-  reportNotSupported(ctx, "SPARQL 1.1 Update Copy is not supported.");
-=======
 void Visitor::visit(const Parser::LoadContext* ctx) const {
   reportNotSupported(ctx, "SPARQL 1.1 Update Load is");
 }
@@ -469,7 +410,6 @@
 // ____________________________________________________________________________________
 void Visitor::visit(const Parser::CopyContext* ctx) const {
   reportNotSupported(ctx, "SPARQL 1.1 Update Copy is");
->>>>>>> bb6e2f9e
 }
 
 // ____________________________________________________________________________________
@@ -483,13 +423,6 @@
 }
 
 // ____________________________________________________________________________________
-<<<<<<< HEAD
-void Visitor::visit(Parser::DeleteWhereContext* ctx) {
-  // DeleteData only deletes the specified triples. DeleteWhere matches the
-  // given pattern and then deletes the matched triples. This is a shortcut for
-  // a modify query.
-  reportNotSupported(ctx, "SPARQL 1.1 Update DeleteWhere is not supported.");
-=======
 std::pair<vector<SparqlTripleSimple>, ParsedQuery::GraphPattern> Visitor::visit(
     Parser::DeleteWhereContext* ctx) {
   auto triples = visit(ctx->quadPattern());
@@ -514,42 +447,23 @@
       ad_utility::transform(triples, transformAndRegisterTriple)});
 
   return {std::move(triples), std::move(pattern)};
->>>>>>> bb6e2f9e
 }
 
 // ____________________________________________________________________________________
 ParsedQuery Visitor::visit(Parser::ModifyContext* ctx) {
   if (ctx->iri()) {
-<<<<<<< HEAD
-    // Could also be default; disallow completely for now.
-    reportNotSupported(ctx->iri(), "Named graphs are not supported.");
-  }
-  if (!ctx->usingClause().empty()) {
-    reportNotSupported(ctx->usingClause(0),
-                       "Using is not supported in Update/Insert.");
-=======
     reportNotSupported(ctx->iri(), "Named graphs are");
   }
   if (!ctx->usingClause().empty()) {
     reportNotSupported(ctx->usingClause(0),
                        "USING inside an DELETE or INSERT is");
->>>>>>> bb6e2f9e
   }
 
   parsedQuery_._rootGraphPattern = visit(ctx->groupGraphPattern());
 
   parsedQuery_._clause = parsedQuery::UpdateClause();
-<<<<<<< HEAD
-  if (ctx->deleteClause()) {
-    parsedQuery_.updateClause().toDelete_ = visit(ctx->deleteClause());
-  }
-  if (ctx->insertClause()) {
-    parsedQuery_.updateClause().toInsert_ = visit(ctx->insertClause());
-  }
-=======
   visitIf(&parsedQuery_.updateClause().toInsert_, ctx->insertClause());
   visitIf(&parsedQuery_.updateClause().toDelete_, ctx->deleteClause());
->>>>>>> bb6e2f9e
 
   return parsedQuery_;
 }
@@ -565,8 +479,6 @@
 }
 
 // ____________________________________________________________________________________
-<<<<<<< HEAD
-=======
 GraphOrDefault Visitor::visit(Parser::GraphOrDefaultContext* ctx) {
   if (ctx->iri()) {
     return visit(ctx->iri());
@@ -596,7 +508,6 @@
 }
 
 // ____________________________________________________________________________________
->>>>>>> bb6e2f9e
 vector<SparqlTripleSimple> Visitor::visit(Parser::QuadPatternContext* ctx) {
   return visit(ctx->quads());
 }
@@ -624,59 +535,18 @@
 vector<SparqlTripleSimple> Visitor::visit(Parser::QuadsContext* ctx) {
   if (!ctx->quadsNotTriples().empty()) {
     // Could also be default; disallow completely for now.
-<<<<<<< HEAD
-    reportNotSupported(ctx->quadsNotTriples(0),
-                       "Named graphs are not supported.");
-=======
     reportNotSupported(ctx->quadsNotTriples(0), "Named graphs are");
->>>>>>> bb6e2f9e
   }
 
   AD_CORRECTNESS_CHECK(ctx->triplesTemplate().size() == 1);
 
-<<<<<<< HEAD
-  // TODO: code duplication to visit(Parser:TriplesBlockContext*)
-  auto visitGraphTerm = [](const GraphTerm& graphTerm) {
-    return graphTerm.visit([]<typename T>(const T& element) -> TripleComponent {
-      if constexpr (std::is_same_v<T, Variable>) {
-        return element;
-      } else if constexpr (std::is_same_v<T, Literal> ||
-                           std::is_same_v<T, Iri>) {
-        return TurtleStringParser<TokenizerCtre>::parseTripleObject(
-            element.toSparql());
-      } else {
-        return element.toSparql();
-      }
-    });
-  };
-  auto registerIfVariable = [this](const auto& variant) {
-    if (holds_alternative<Variable>(variant)) {
-      addVisibleVariable(std::get<Variable>(variant));
-    }
-  };
-
-  auto convertAndRegisterTriple =
-      [&visitGraphTerm, &registerIfVariable](
-          const std::array<GraphTerm, 3>& triple) -> SparqlTripleSimple {
-    registerIfVariable(triple[0]);
-    registerIfVariable(triple[1]);
-    registerIfVariable(triple[2]);
-
-=======
   auto convertTriple =
       [](const std::array<GraphTerm, 3>& triple) -> SparqlTripleSimple {
->>>>>>> bb6e2f9e
     return {visitGraphTerm(triple[0]), visitGraphTerm(triple[1]),
             visitGraphTerm(triple[2])};
   };
 
-<<<<<<< HEAD
-  std::vector<SparqlTripleSimple> triples = {ad_utility::transform(
-      visit(ctx->triplesTemplate(0)), convertAndRegisterTriple)};
-  return triples;
-=======
   return ad_utility::transform(visit(ctx->triplesTemplate(0)), convertTriple);
->>>>>>> bb6e2f9e
 }
 
 // ____________________________________________________________________________________
