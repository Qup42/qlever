// Copyright 2015 - 2025 The QLever Authors, in particular:
//
// 2015 - 2017 Björn Buchhold, UFR
// 2020 - 2025 Johannes Kalmbach <kalmbach@cs.uni-freiburg.de>, UFR
// 2022 - 2025 Hannah Bast <bast@cs.uni-freiburg.de>, UFR
//
// UFR = University of Freiburg, Chair of Algorithms and Data Structures

#ifndef QLEVER_SRC_ENGINE_SERVER_H
#define QLEVER_SRC_ENGINE_SERVER_H

#include <util/http/websocket/MessageSender.h>

#include <string>
#include <vector>

#include "ExecuteUpdate.h"
#include "engine/Engine.h"
#include "engine/QueryExecutionContext.h"
#include "engine/QueryExecutionTree.h"
#include "engine/SortPerformanceEstimator.h"
#include "index/Index.h"
#include "parser/SparqlParser.h"
#include "util/AllocatorWithLimit.h"
#include "util/MemorySize/MemorySize.h"
#include "util/ParseException.h"
#include "util/TypeTraits.h"
#include "util/http/HttpUtils.h"
#include "util/http/streamable_body.h"
#include "util/http/websocket/QueryHub.h"
#include "util/json.h"

using nlohmann::json;
using std::string;
using std::vector;

template <typename Operation>
CPP_concept QueryOrUpdate =
    ad_utility::SameAsAny<Operation,
                          ad_utility::url_parser::sparqlOperation::Query,
                          ad_utility::url_parser::sparqlOperation::Update>;

//! The HTTP Server used.
class Server {
  FRIEND_TEST(ServerTest, getQueryId);
  FRIEND_TEST(ServerTest, createMessageSender);
  FRIEND_TEST(ServerTest, adjustParsedQueryLimitOffset);

 public:
  explicit Server(unsigned short port, size_t numThreads,
                  ad_utility::MemorySize maxMem, std::string accessToken,
                  bool usePatternTrick = true);

  virtual ~Server() = default;

 private:
  //! Initialize the server.
  void initialize(const string& indexBaseName, bool useText,
                  bool usePatterns = true, bool loadAllPermutations = true,
                  bool persistUpdates = false);

 public:
  // First initialize the server. Then loop, wait for requests and trigger
  // processing. This method never returns except when throwing an exception.
  void run(const string& indexBaseName, bool useText, bool usePatterns = true,
           bool loadAllPermutations = true, bool persistUpdates = false);

  Index& index() { return index_; }
  const Index& index() const { return index_; }

  // Get server statistics.
  json composeStatsJson() const;
  json composeCacheStatsJson() const;

  // Helper struct bundling a parsed query with a query execution tree.
  struct PlannedQuery {
    ParsedQuery parsedQuery_;
    QueryExecutionTree queryExecutionTree_;
  };

 private:
  const size_t numThreads_;
  unsigned short port_;
  std::string accessToken_;
  QueryResultCache cache_;
  ad_utility::AllocatorWithLimit<Id> allocator_;
  SortPerformanceEstimator sortPerformanceEstimator_;
  Index index_;
  ad_utility::websocket::QueryRegistry queryRegistry_{};

  bool enablePatternTrick_;

  /// Non-owning reference to the `QueryHub` instance living inside
  /// the `WebSocketHandler` created for `HttpServer`.
  std::weak_ptr<ad_utility::websocket::QueryHub> queryHub_;

  boost::asio::static_thread_pool queryThreadPool_;
  boost::asio::static_thread_pool updateThreadPool_{1};

  /// Executor with a single thread that is used to run timers asynchronously.
  boost::asio::static_thread_pool timerExecutor_{1};

  template <typename T>
  using Awaitable = boost::asio::awaitable<T>;

  using TimeLimit = std::chrono::milliseconds;

  using SharedCancellationHandle = ad_utility::SharedCancellationHandle;

  CPP_template(typename CancelTimeout)(
      requires ad_utility::isInstantiation<
          CancelTimeout,
          absl::Cleanup>) struct CancellationHandleAndTimeoutTimerCancel {
    SharedCancellationHandle handle_;
    /// Object of type `absl::Cleanup` that when destroyed cancels the timer
    /// that would otherwise invoke the cancellation of the `handle_` via the
    /// time limit.
    CancelTimeout cancelTimeout_;
  };

  // Clang doesn't seem to be able to automatically deduce the type correctly.
  // and GCC 11 thinks deduction guides are not allowed within classes.
#ifdef __clang__
  CPP_template_2(typename CancelTimeout)(
      requires ad_utility::isInstantiation<CancelTimeout, absl::Cleanup>)
      CancellationHandleAndTimeoutTimerCancel(SharedCancellationHandle,
                                              CancelTimeout)
          -> CancellationHandleAndTimeoutTimerCancel<CancelTimeout>;
#endif

  /// Handle a single HTTP request. Check whether a file request or a query was
  /// sent, and dispatch to functions handling these cases. This function
  /// requires the constraints for the `HttpHandler` in `HttpServer.h`.
  /// \param req The HTTP request.
  /// \param send The action that sends a http:response. (see the
  ///             `HttpServer.h` for documentation).
  CPP_template_2(typename RequestT, typename ResponseT)(
      requires ad_utility::httpUtils::HttpRequest<RequestT>)
      Awaitable<void> process(const RequestT& request, ResponseT&& send);

  // Wraps the error handling around the processing of operations. Calls the
  // visitor on the given operation.
  CPP_template_2(typename VisitorT, typename RequestT, typename ResponseT)(
      requires ad_utility::httpUtils::HttpRequest<RequestT>)
      Awaitable<void> processOperation(
          ad_utility::url_parser::sparqlOperation::Operation operation,
          VisitorT visitor, const ad_utility::Timer& requestTimer,
          const RequestT& request, ResponseT& send,
          const std::optional<PlannedQuery>& plannedQuery);
  // Do the actual execution of a query.
  CPP_template_2(typename RequestT, typename ResponseT)(
      requires ad_utility::httpUtils::HttpRequest<RequestT>)
      Awaitable<void> processQuery(
          ad_utility::MediaType mediaType, const PlannedQuery& plannedQuery,
          const ad_utility::Timer& requestTimer,
          ad_utility::SharedCancellationHandle cancellationHandle,
          const RequestT& request, ResponseT&& send);
  // For an executed update create a json with some stats on the update (timing,
  // number of changed triples, etc.).
  static json createResponseMetadataForUpdate(
      const ad_utility::Timer& requestTimer, const Index& index,
      const DeltaTriples& deltaTriples, const PlannedQuery& plannedQuery,
      const QueryExecutionTree& qet, const DeltaTriplesCount& countBefore,
      const UpdateMetadata& updateMetadata,
      const DeltaTriplesCount& countAfter);
  FRIEND_TEST(ServerTest, createResponseMetadata);
  // Do the actual execution of an update.
  CPP_template_2(typename RequestT, typename ResponseT)(
      requires ad_utility::httpUtils::HttpRequest<RequestT>)
      Awaitable<void> processUpdate(
<<<<<<< HEAD
          std::vector<ParsedQuery>&& updates,
          const ad_utility::Timer& requestTimer,
=======
          const PlannedQuery& update, const ad_utility::Timer& requestTimer,
>>>>>>> 0f0eb514
          ad_utility::SharedCancellationHandle cancellationHandle,
          const RequestT& request, ResponseT&& send);

  // Determine the media type to be used for the result. The media type is
  // determined (in this order) by the current action (e.g.,
  // "action=csv_export") and by the "Accept" header of the request.
  CPP_template_2(typename RequestT)(requires ad_utility::httpUtils::HttpRequest<
                                    RequestT>) static ad_utility::MediaType
      determineMediaType(const ad_utility::url_parser::ParamValueMap& params,
                         const RequestT& request);
  FRIEND_TEST(ServerTest, determineMediaType);
  // Determine whether the subtrees and the result should be pinned.
  static std::pair<bool, bool> determineResultPinning(
      const ad_utility::url_parser::ParamValueMap& params);
  FRIEND_TEST(ServerTest, determineResultPinning);
  //  Prepare the execution of an operation
  auto prepareOperation(std::string_view operationName,
                        std::string_view operationSPARQL,
                        ad_utility::websocket::MessageSender& messageSender,
                        const ad_utility::url_parser::ParamValueMap& params,
                        TimeLimit timeLimit);
  // Sets the export limit (`send` parameter) and offset on the ParsedQuery;
  static void adjustParsedQueryLimitOffset(
      PlannedQuery& plannedQuery, const ad_utility::MediaType& mediaType,
      const ad_utility::url_parser::ParamValueMap& parameters);

  // Plan a parsed query.
  PlannedQuery planQuery(ParsedQuery&& operation,
                         const ad_utility::Timer& requestTimer,
                         TimeLimit timeLimit, QueryExecutionContext& qec,
                         SharedCancellationHandle handle) const;
  // Creates a `MessageSender` for the given operation.
  CPP_template_2(typename RequestT)(
      requires ad_utility::httpUtils::HttpRequest<RequestT>)
      ad_utility::websocket::MessageSender createMessageSender(
          const std::weak_ptr<ad_utility::websocket::QueryHub>& queryHub,
          const RequestT& request, std::string_view operation);
  // Execute an update operation. The function must have exclusive access to the
  // DeltaTriples object.
  json processUpdateImpl(
      const PlannedQuery& plannedUpdate, const ad_utility::Timer& requestTimer,
      ad_utility::SharedCancellationHandle cancellationHandle,
      DeltaTriples& deltaTriples);

  static json composeErrorResponseJson(
      const string& query, const std::string& errorMsg,
      const ad_utility::Timer& requestTimer,
      const std::optional<ExceptionMetadata>& metadata = std::nullopt);

  /// Invoke `function` on `threadPool_`, and return an awaitable to wait for
  /// its completion, wrapping the result.
  template <std::invocable Function,
            typename T = std::invoke_result_t<Function>>
  Awaitable<T> computeInNewThread(boost::asio::static_thread_pool& threadPool,
                                  Function function,
                                  SharedCancellationHandle handle);

  /// This method extracts a client-defined query id from the passed HTTP
  /// request if it is present. If it is not present or empty, a new
  /// pseudo-random id will be chosen by the server. Note that this id is not
  /// communicated to the client in any way. It ensures that every query has a
  /// unique id and therefore that the code doesn't need to check for an empty
  /// case. In the case of conflict when using a manual id, a
  /// `QueryAlreadyInUseError` exception is thrown.
  ///
  /// \param request The HTTP request to extract the id from.
  /// \param query A string representation of the query to register an id for.
  ///
  /// \return An OwningQueryId object. It removes itself from the registry
  ///         on destruction.
  CPP_template_2(typename RequestT)(
      requires ad_utility::httpUtils::HttpRequest<RequestT>)
      ad_utility::websocket::OwningQueryId
      getQueryId(const RequestT& request, std::string_view query);

  /// Schedule a task to trigger the timeout after the `timeLimit`.
  /// The returned callback can be used to prevent this task from executing
  /// either because the `cancellationHandle` has been aborted by some other
  /// means or because the task has been completed successfully.
  auto cancelAfterDeadline(
      std::weak_ptr<ad_utility::CancellationHandle<>> cancellationHandle,
      TimeLimit timeLimit)
      -> QL_CONCEPT_OR_NOTHING(
          ad_utility::InvocableWithExactReturnType<void>) auto;

  /// Acquire the `CancellationHandle` for the given `QueryId`, start the
  /// watchdog and call `cancelAfterDeadline` to set the timeout after
  /// `timeLimit`. Return an object of type
  /// `CancellationHandleAndTimeoutTimerCancel`, where the `cancelTimeout_`
  /// member can be invoked to cancel the imminent cancellation via timeout.
  auto setupCancellationHandle(const ad_utility::websocket::QueryId& queryId,
                               TimeLimit timeLimit)
      -> QL_CONCEPT_OR_NOTHING(ad_utility::isInstantiation<
                               CancellationHandleAndTimeoutTimerCancel>) auto;

  /// Check if the access token is valid. Return true if the access token
  /// exists and is valid. Return false if there's no access token passed.
  /// Throw an exception if there is a token passed but it doesn't match,
  /// or there is no access token set by the server config. The error message is
  /// formulated towards end users, it can be sent directly as the text of an
  /// HTTP error response.
  bool checkAccessToken(std::optional<std::string_view> accessToken) const;

  /// Check if user-provided timeout is authorized with a valid access-token or
  /// lower than the server default. Return an empty optional and send a 403
  /// Forbidden HTTP response if the change is not allowed. Return the new
  /// timeout otherwise.
  CPP_template_2(typename RequestT, typename ResponseT)(
      requires ad_utility::httpUtils::HttpRequest<RequestT>) boost::asio::
      awaitable<std::optional<Server::TimeLimit>> verifyUserSubmittedQueryTimeout(
          std::optional<std::string_view> userTimeout, bool accessTokenOk,
          const RequestT& request, ResponseT& send) const;

  /// Send response for the streamable media types (tsv, csv, octet-stream,
  /// turtle, sparqlJson, qleverJson).
  CPP_template_2(typename RequestT, typename ResponseT)(
      requires ad_utility::httpUtils::HttpRequest<RequestT>)
      Awaitable<void> sendStreamableResponse(
          const RequestT& request, ResponseT& send,
          ad_utility::MediaType mediaType, const PlannedQuery& plannedQuery,
          const QueryExecutionTree& qet, const ad_utility::Timer& requestTimer,
          SharedCancellationHandle cancellationHandle) const;
};

#endif  // QLEVER_SRC_ENGINE_SERVER_H<|MERGE_RESOLUTION|>--- conflicted
+++ resolved
@@ -151,10 +151,11 @@
   CPP_template_2(typename RequestT, typename ResponseT)(
       requires ad_utility::httpUtils::HttpRequest<RequestT>)
       Awaitable<void> processQuery(
-          ad_utility::MediaType mediaType, const PlannedQuery& plannedQuery,
-          const ad_utility::Timer& requestTimer,
+          const ad_utility::url_parser::ParamValueMap& params,
+          ParsedQuery&& query, const ad_utility::Timer& requestTimer,
           ad_utility::SharedCancellationHandle cancellationHandle,
-          const RequestT& request, ResponseT&& send);
+          QueryExecutionContext& qec, const RequestT& request, ResponseT&& send,
+          TimeLimit timeLimit, std::optional<PlannedQuery>& plannedQuery);
   // For an executed update create a json with some stats on the update (timing,
   // number of changed triples, etc.).
   static json createResponseMetadataForUpdate(
@@ -168,14 +169,11 @@
   CPP_template_2(typename RequestT, typename ResponseT)(
       requires ad_utility::httpUtils::HttpRequest<RequestT>)
       Awaitable<void> processUpdate(
-<<<<<<< HEAD
           std::vector<ParsedQuery>&& updates,
           const ad_utility::Timer& requestTimer,
-=======
-          const PlannedQuery& update, const ad_utility::Timer& requestTimer,
->>>>>>> 0f0eb514
           ad_utility::SharedCancellationHandle cancellationHandle,
-          const RequestT& request, ResponseT&& send);
+          QueryExecutionContext& qec, const RequestT& request, ResponseT&& send,
+          TimeLimit timeLimit, std::optional<PlannedQuery>& plannedUpdate);
 
   // Determine the media type to be used for the result. The media type is
   // determined (in this order) by the current action (e.g.,
