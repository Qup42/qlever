// Copyright 2011, University of Freiburg,
// Chair of Algorithms and Data Structures.
// Author: Björn Buchhold <buchholb>

#pragma once

#include <string>
#include <vector>

#include "../engine/Engine.h"
#include "../index/Index.h"
#include "../parser/ParseException.h"
#include "../parser/SparqlParser.h"
#include "../util/LimitedAllocator.h"
#include "../util/Socket.h"
#include "../util/Timer.h"
#include "./QueryExecutionContext.h"
#include "./QueryExecutionTree.h"

using std::string;
using std::vector;

using ad_utility::Socket;

//! The HTTP Sever used.
class Server {
 public:
  explicit Server(const int port, const int numThreads, size_t maxMemInBytes)
      : _numThreads(numThreads),
        _serverSocket(),
        _port(port),
<<<<<<< HEAD
        _cache(NOF_SUBTREES_TO_CACHE),
        _allocator(ad_utility::makeAllocationState(maxMemInBytes)),

=======
        _cache(NOF_SUBTREES_TO_CACHE, CACHE_SIZE_IN_GB * (2ull<<30u) * sizeof(Id), MAX_SIZE_SINGLE_CACHE_ELEMENT_IN_GB * (2ull<<30u) * sizeof(Id)),
>>>>>>> e9462135
        _index(),
        _engine(),
        _initialized(false) {}

  virtual ~Server();

  typedef ad_utility::HashMap<string, string> ParamValueMap;

  // Initialize the server.
  void initialize(const string& ontologyBaseName, bool useText,
                  bool usePatterns = true, bool usePatternTrick = true);

  //! Loop, wait for requests and trigger processing. This method never returns
  //! except when throwing an exceptiob
  void run();

 private:
  const int _numThreads;
  Socket _serverSocket;
  int _port;
  SubtreeCache _cache;
  PinnedSizes _pinnedSizes;
  ad_utility::LimitedAllocator<Id> _allocator;
  Index _index;
  Engine _engine;

  bool _initialized;
  bool _enablePatternTrick;

  void runAcceptLoop();

  void process(Socket* client);

  void serveFile(Socket* client, const string& requestedFile) const;

  ParamValueMap parseHttpRequest(const string& request) const;

  string createQueryFromHttpParams(const ParamValueMap& params) const;

  string createHttpResponse(const string& content,
                            const string& contentType) const;

  string create404HttpResponse() const;
  string create400HttpResponse() const;

  string composeResponseJson(const ParsedQuery& query,
                             const QueryExecutionTree& qet,
                             size_t sendMax = MAX_NOF_ROWS_IN_RESULT) const;

  string composeResponseSepValues(const ParsedQuery& query,
                                  const QueryExecutionTree& qet,
                                  char sep) const;

  string composeResponseJson(const string& query,
                             const ad_semsearch::Exception& e) const;

  string composeResponseJson(const string& query,
                             const std::exception* e) const;

  string composeStatsJson() const;

  mutable ad_utility::Timer _requestProcessingTimer;

  json composeCacheStatsJson() const;
};<|MERGE_RESOLUTION|>--- conflicted
+++ resolved
@@ -29,13 +29,9 @@
       : _numThreads(numThreads),
         _serverSocket(),
         _port(port),
-<<<<<<< HEAD
-        _cache(NOF_SUBTREES_TO_CACHE),
+        _cache(NOF_SUBTREES_TO_CACHE, CACHE_SIZE_IN_GB * (2ull<<30u) * sizeof(Id), MAX_SIZE_SINGLE_CACHE_ELEMENT_IN_GB * (2ull<<30u) * sizeof(Id)),
         _allocator(ad_utility::makeAllocationState(maxMemInBytes)),
 
-=======
-        _cache(NOF_SUBTREES_TO_CACHE, CACHE_SIZE_IN_GB * (2ull<<30u) * sizeof(Id), MAX_SIZE_SINGLE_CACHE_ELEMENT_IN_GB * (2ull<<30u) * sizeof(Id)),
->>>>>>> e9462135
         _index(),
         _engine(),
         _initialized(false) {}
