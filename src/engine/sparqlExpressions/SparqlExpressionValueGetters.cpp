--- conflicted
+++ resolved
@@ -260,16 +260,12 @@
     case Double:
     case Date:
     case Undefined:
-<<<<<<< HEAD
     case Sentinel:
-      return std::nullopt;
-=======
       if constexpr (std::is_same_v<T, sparqlExpression::IdOrLiteralOrIri>) {
         return Id::makeUndefined();
       } else {
         return std::nullopt;
       }
->>>>>>> 6e26c009
   }
   AD_FAIL();
 }
