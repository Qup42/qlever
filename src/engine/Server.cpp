--- conflicted
+++ resolved
@@ -437,14 +437,9 @@
   std::optional<PlannedQuery> plannedQuery;
   auto visitOperation =
       [&checkParameter, &accessTokenOk, &request, &send, &parameters,
-<<<<<<< HEAD
-       &requestTimer,
+       &requestTimer, &plannedQuery,
        this](std::vector<ParsedQuery> operations, std::string operationName,
              const std::string operationString,
-=======
-       &requestTimer, &plannedQuery,
-       this](ParsedQuery parsedOperation, std::string operationName,
->>>>>>> 0f0eb514
              std::function<bool(const ParsedQuery&)> expectedOperation,
              const std::string msg) -> Awaitable<void> {
     auto timeLimit = co_await verifyUserSubmittedQueryTimeout(
@@ -464,11 +459,10 @@
       throw std::runtime_error(absl::StrCat(
           msg, ad_utility::truncateOperationString(operationString)));
     }
-<<<<<<< HEAD
     if (ql::ranges::all_of(operations, &ParsedQuery::hasUpdateClause)) {
       co_return co_await processUpdate(
           std::move(operations), requestTimer, cancellationHandle, qec,
-          std::move(request), send, timeLimit.value());
+          std::move(request), send, timeLimit.value(), plannedQuery);
     } else {
       AD_CORRECTNESS_CHECK(operations.size() == 1);
       ParsedQuery query = std::move(operations[0]);
@@ -476,34 +470,7 @@
                            query.hasConstructClause());
       co_return co_await processQuery(
           parameters, std::move(query), requestTimer, cancellationHandle, qec,
-          std::move(request), send, timeLimit.value());
-=======
-    plannedQuery =
-        co_await planQuery(parsedOperation.hasUpdateClause() ? updateThreadPool_
-                                                             : queryThreadPool_,
-                           std::move(parsedOperation), requestTimer,
-                           timeLimit.value(), qec, cancellationHandle);
-    if (parsedOperation.hasUpdateClause()) {
-      co_return co_await processUpdate(plannedQuery.value(), requestTimer,
-                                       cancellationHandle, std::move(request),
-                                       send);
-    } else {
-      AD_CORRECTNESS_CHECK(parsedOperation.hasSelectClause() ||
-                           parsedOperation.hasAskClause() ||
-                           parsedOperation.hasConstructClause());
-      MediaType mediaType = determineMediaType(parameters, request);
-      LOG(INFO) << "Requested media type of result is \""
-                << ad_utility::toString(mediaType) << "\"" << std::endl;
-
-      // Update the `PlannedQuery` with the export limit when
-      // `application/qlever-results+json` and ensure that the offset is not
-      // applied twice when exporting the query.
-      adjustParsedQueryLimitOffset(plannedQuery.value(), mediaType, parameters);
-
-      co_return co_await processQuery(mediaType, plannedQuery.value(),
-                                      requestTimer, cancellationHandle,
-                                      std::move(request), send);
->>>>>>> 0f0eb514
+          std::move(request), send, timeLimit.value(), plannedQuery);
     }
   };
   auto visitQuery = [&visitOperation](Query query) -> Awaitable<void> {
@@ -796,12 +763,11 @@
 CPP_template_2(typename RequestT, typename ResponseT)(
     requires ad_utility::httpUtils::HttpRequest<RequestT>)
     Awaitable<void> Server::processQuery(
-        ad_utility::MediaType mediaType, const PlannedQuery& plannedQuery,
-        const ad_utility::Timer& requestTimer,
+        const ad_utility::url_parser::ParamValueMap& params,
+        ParsedQuery&& query, const ad_utility::Timer& requestTimer,
         ad_utility::SharedCancellationHandle cancellationHandle,
-<<<<<<< HEAD
         QueryExecutionContext& qec, const RequestT& request, ResponseT&& send,
-        TimeLimit timeLimit) {
+        TimeLimit timeLimit, std::optional<PlannedQuery>& plannedQuery) {
   AD_CORRECTNESS_CHECK(!query.hasUpdateClause());
 
   MediaType mediaType = determineMediaType(params, request);
@@ -823,37 +789,20 @@
                                cancellationHandle);
       },
       cancellationHandle);
-  auto plannedQueryOpt = co_await std::move(coroutine);
-  auto plannedQuery = plannedQueryOpt.value();
-  auto qet = plannedQuery.queryExecutionTree_;
-
-  // Read the export limit from the send` parameter (historical name). This
-  // limits the number of bindings exported in `ExportQueryExecutionTrees`.
-  // It should only have an effect for the QLever JSON export.
-  auto& limitOffset = plannedQuery.parsedQuery_._limitOffset;
-  auto& exportLimit = limitOffset.exportLimit_;
-  auto sendParameter =
-      ad_utility::url_parser::getParameterCheckAtMostOnce(params, "send");
-  if (sendParameter.has_value() && mediaType == MediaType::qleverJson) {
-    exportLimit = std::stoul(sendParameter.value());
-  }
-
-  // Make sure that the offset is not applied again when exporting the result
-  // (it is already applied by the root operation in the query execution
-  // tree). Note that we don't need this for the limit because applying a
-  // fixed limit is idempotent.
-  AD_CORRECTNESS_CHECK(limitOffset._offset >=
-                       qet.getRootOperation()->getLimit()._offset);
-  limitOffset._offset -= qet.getRootOperation()->getLimit()._offset;
-
-=======
-        const RequestT& request, ResponseT&& send) {
->>>>>>> 0f0eb514
-  // This actually processes the query and sends the result in the requested
-  // format.
-  co_await sendStreamableResponse(
-      request, AD_FWD(send), mediaType, plannedQuery,
-      plannedQuery.queryExecutionTree_, requestTimer, cancellationHandle);
+  plannedQuery = co_await std::move(coroutine);
+  auto qet = plannedQuery.value().queryExecutionTree_;
+
+  // Update the `PlannedQuery` with the export limit when
+  // `application/qlever-results+json` and ensure that the offset is not
+  // applied twice when exporting the query.
+  adjustParsedQueryLimitOffset(plannedQuery.value(), mediaType, params);
+
+  // This actually processes the query and sends the result in the
+  // requested format.
+  co_await sendStreamableResponse(request, AD_FWD(send), mediaType,
+                                  plannedQuery.value(),
+                                  plannedQuery.value().queryExecutionTree_,
+                                  requestTimer, cancellationHandle);
 
   // Print the runtime info. This needs to be done after the query
   // was computed.
@@ -863,14 +812,15 @@
 
   // Log that we are done with the query and how long it took.
   //
-  // NOTE: We need to explicitly stop the `requestTimer` here because in the
-  // sending code above, it is done only in some cases and not in others (in
-  // particular, not for TSV and CSV because for those, the result does not
-  // contain timing information).
+  // NOTE: We need to explicitly stop the `requestTimer` here because in
+  // the sending code above, it is done only in some cases and not in
+  // others (in particular, not for TSV and CSV because for those, the
+  // result does not contain timing information).
   //
   // TODO<joka921> Also log an identifier of the query.
   LOG(DEBUG) << "Runtime Info:\n"
-             << plannedQuery.queryExecutionTree_.getRootOperation()
+             << plannedQuery.value()
+                    .queryExecutionTree_.getRootOperation()
                     ->runtimeInfo()
                     .toString()
              << std::endl;
@@ -957,9 +907,9 @@
   LOG(DEBUG) << "Runtime Info:\n"
              << qet.getRootOperation()->runtimeInfo().toString() << std::endl;
 
-  // Clear the cache, because all cache entries have been invalidated by the
-  // update anyway (The index of the located triples snapshot is part of the
-  // cache key).
+  // Clear the cache, because all cache entries have been invalidated by
+  // the update anyway (The index of the located triples snapshot is
+  // part of the cache key).
   cache_.clearAll();
 
   return createResponseMetadataForUpdate(requestTimer, index_, deltaTriples,
@@ -971,41 +921,36 @@
 CPP_template_2(typename RequestT, typename ResponseT)(
     requires ad_utility::httpUtils::HttpRequest<RequestT>)
     Awaitable<void> Server::processUpdate(
-<<<<<<< HEAD
         std::vector<ParsedQuery>&& updates,
         const ad_utility::Timer& requestTimer,
         ad_utility::SharedCancellationHandle cancellationHandle,
         QueryExecutionContext& qec, const RequestT& request, ResponseT&& send,
-        TimeLimit timeLimit) {
+        TimeLimit timeLimit, std::optional<PlannedQuery>& plannedUpdate) {
   AD_CORRECTNESS_CHECK(ql::ranges::all_of(
       updates, [](const ParsedQuery& p) { return p.hasUpdateClause(); }));
 
-=======
-        const PlannedQuery& plannedQuery, const ad_utility::Timer& requestTimer,
-        ad_utility::SharedCancellationHandle cancellationHandle,
-        const RequestT& request, ResponseT&& send) {
->>>>>>> 0f0eb514
   auto coroutine = computeInNewThread(
       updateThreadPool_,
-      [this, &requestTimer, &cancellationHandle, &updates, &qec, &timeLimit]() {
+      [this, &requestTimer, &cancellationHandle, &updates, &qec, &timeLimit,
+       &plannedUpdate]() {
         json results = json::array();
         for (ParsedQuery& update : updates) {
-          PlannedQuery plannedUpdate =
-              planQuery(std::move(update), requestTimer, timeLimit, qec,
-                        cancellationHandle);
+          plannedUpdate = planQuery(std::move(update), requestTimer, timeLimit,
+                                    qec, cancellationHandle);
           // TODO<qup42>: optimize the case of chained updates
-          // As we have an exclusive lock on the DeltaTriples we the execution
-          // could happen directly against the DeltaTriples instead of the
-          // snapshot that has to be refreshed after each step.
+          // As we have an exclusive lock on the DeltaTriples we the
+          // execution could happen directly against the DeltaTriples
+          // instead of the snapshot that has to be refreshed after each
+          // step.
           qec.updateLocatedTriplesSnapshot();
           // Update the delta triples.
           results.push_back(index_.deltaTriplesManager().modify<nlohmann::json>(
               [this, &requestTimer, &cancellationHandle,
                &plannedUpdate](auto& deltaTriples) {
-                // Use `this` explicitly to silence false-positive errors on
-                // captured `this` being unused.
-                return this->processUpdateImpl(plannedUpdate, requestTimer,
-                                               cancellationHandle,
+                // Use `this` explicitly to silence false-positive
+                // errors on captured `this` being unused.
+                return this->processUpdateImpl(plannedUpdate.value(),
+                                               requestTimer, cancellationHandle,
                                                deltaTriples);
               }));
         }
@@ -1014,8 +959,8 @@
       cancellationHandle);
   auto response = co_await std::move(coroutine);
 
-  // SPARQL 1.1 Protocol 2.2.4 Successful Responses: "The response body of a
-  // successful update request is implementation defined."
+  // SPARQL 1.1 Protocol 2.2.4 Successful Responses: "The response body
+  // of a successful update request is implementation defined."
   co_await send(
       ad_utility::httpUtils::createJsonResponse(std::move(response), request));
   co_return;
@@ -1044,15 +989,17 @@
     }
     AD_CORRECTNESS_CHECK(std::holds_alternative<None>(operation));
     return std::string(
-        "No operation string available, because operation type is unknown.");
+        "No operation string available, because operation type is "
+        "unknown.");
   }();
   using namespace ad_utility::httpUtils;
   http::status responseStatus = http::status::ok;
 
-  // Put the whole query processing in a try-catch block. If any exception
-  // occurs, log the error message and send a JSON response with all the details
-  // to the client. Note that the C++ standard forbids co_await in the catch
-  // block, hence the workaround with the optional `exceptionErrorMsg`.
+  // Put the whole query processing in a try-catch block. If any
+  // exception occurs, log the error message and send a JSON response
+  // with all the details to the client. Note that the C++ standard
+  // forbids co_await in the catch block, hence the workaround with the
+  // optional `exceptionErrorMsg`.
   std::optional<std::string> exceptionErrorMsg;
   std::optional<ExceptionMetadata> metadata;
   try {
@@ -1081,9 +1028,9 @@
   if (exceptionErrorMsg) {
     LOG(ERROR) << exceptionErrorMsg.value() << std::endl;
     if (metadata) {
-      // The `coloredError()` message might fail because of the different
-      // Unicode handling of QLever and ANTLR. Make sure to detect this case so
-      // that we can fix it if it happens.
+      // The `coloredError()` message might fail because of the
+      // different Unicode handling of QLever and ANTLR. Make sure to
+      // detect this case so that we can fix it if it happens.
       try {
         LOG(ERROR) << metadata.value().coloredError() << std::endl;
       } catch (const std::exception& e) {
@@ -1128,9 +1075,10 @@
     cancelTimerFuture.get()();
     return std::invoke(std::move(function));
   };
-  // interruptible doesn't make the awaitable return faster when cancelled,
-  // this might still block. However it will make the code check the
-  // cancellation handle while waiting for a thread in the pool to become ready.
+  // interruptible doesn't make the awaitable return faster when
+  // cancelled, this might still block. However it will make the code
+  // check the cancellation handle while waiting for a thread in the
+  // pool to become ready.
   return ad_utility::interruptible(
       ad_utility::runFunctionOnExecutor(threadPool.get_executor(),
                                         std::move(inner), net::use_awaitable),
@@ -1162,9 +1110,10 @@
 void Server::adjustParsedQueryLimitOffset(
     PlannedQuery& plannedQuery, const ad_utility::MediaType& mediaType,
     const ad_utility::url_parser::ParamValueMap& parameters) {
-  // Read the export limit from the `send` parameter (historical name). This
-  // limits the number of bindings exported in `ExportQueryExecutionTrees`.
-  // It should only have an effect for the QLever JSON export.
+  // Read the export limit from the `send` parameter (historical name).
+  // This limits the number of bindings exported in
+  // `ExportQueryExecutionTrees`. It should only have an effect for the
+  // QLever JSON export.
   auto& limitOffset = plannedQuery.parsedQuery_._limitOffset;
   auto& exportLimit = limitOffset.exportLimit_;
   auto sendParameter =
