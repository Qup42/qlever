--- conflicted
+++ resolved
@@ -14,49 +14,10 @@
     throw std::runtime_error(
         absl::StrCat("Failed to parse URL: \"", target, "\"."));
   }
-<<<<<<< HEAD
-  return decoded;
-}
-
-// ___________________________________________________________________________
-UrlParser::UrlPathAndQuery UrlParser::splitPathAndQuery(
-    std::string_view target) {
-  size_t index = target.find('?');
-  if (index == std::string::npos) {
-    return {std::string(target), ""};
-  } else {
-    return {std::string(target.substr(0, index)),
-            std::string(target.substr(index + 1))};
-  }
-}
-
-// ___________________________________________________________________________
-UrlParser::UrlPathAndParameters UrlParser::parseGetRequestTarget(
-    std::string_view target, bool urlDecode) {
-  UrlPathAndParameters result;
-
-  // Remove everything after # (including it). Does nothing if there is no #.
-  // Don't do this is `urlDecode == false` because in that case, the given
-  // string contains an unencode SPARQL query, which frequently contains a # as
-  // a regular character.
-  if (urlDecode == true) {
-    target = target.substr(0, target.find('#'));
-  }
-
-  // Set `_path` and remove it from `target`. If there is no query string (part
-  // starting with "?"), we are done at this point.
-  auto [path, query] = splitPathAndQuery(target);
-  result._path = path;
-  if (query.empty()) {
-    return result;
-  }
-  target = query;
-=======
   boost::url url = urlResult.value();
 
   return {url.path(), paramsToMap(url.params())};
 }
->>>>>>> 996315fc
 
 // _____________________________________________________________________________
 ad_utility::HashMap<std::string, std::string>
