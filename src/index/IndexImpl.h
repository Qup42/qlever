// Copyright 2015, University of Freiburg,
// Chair of Algorithms and Data Structures.
// Author:
//   2014-2017 Björn Buchhold (buchhold@informatik.uni-freiburg.de)
//   2018-     Johannes Kalmbach (kalmbach@informatik.uni-freiburg.de)
#pragma once

#include <array>
#include <memory>
#include <optional>
#include <string>
#include <stxxl/vector>
#include <vector>

#include "engine/ResultTable.h"
#include "engine/idTable/CompressedExternalIdTable.h"
#include "global/Pattern.h"
#include "global/SpecialIds.h"
#include "index/CompressedRelation.h"
#include "index/ConstantsIndexBuilding.h"
#include "index/DocsDB.h"
#include "index/Index.h"
#include "index/IndexBuilderTypes.h"
#include "index/IndexMetaData.h"
#include "index/PatternCreator.h"
#include "index/Permutation.h"
#include "index/StxxlSortFunctors.h"
#include "index/TextMetaData.h"
#include "index/Vocabulary.h"
#include "index/VocabularyMerger.h"
#include "parser/ContextFileParser.h"
#include "parser/TripleComponent.h"
#include "parser/TurtleParser.h"
#include "util/BufferedVector.h"
#include "util/CancellationHandle.h"
#include "util/File.h"
#include "util/Forward.h"
#include "util/HashMap.h"
#include "util/MemorySize/MemorySize.h"
#include "util/MmapVector.h"
#include "util/json.h"

using ad_utility::BufferedVector;
using ad_utility::MmapVector;
using ad_utility::MmapVectorView;
using std::array;
using std::shared_ptr;
using std::string;
using std::tuple;
using std::vector;

using json = nlohmann::json;

static constexpr size_t NumColumnsIndexBuilding = 3;
template <typename Comparator, size_t I = NumColumnsIndexBuilding>
using ExternalSorter =
    ad_utility::CompressedExternalIdTableSorter<Comparator, I>;

// The Order in which the permutations are created during the index building.
using FirstPermutation = SortBySPO;
using FirstPermutationSorter = ExternalSorter<FirstPermutation>;
using SecondPermutation = SortByOSP;
using ThirdPermutation = SortByPSO;

// Several data that are passed along between different phases of the
// index builder.
struct IndexBuilderDataBase {
  ad_utility::vocabulary_merger::VocabularyMetaData vocabularyMetaData_;
};

// All the data from IndexBuilderDataBase and a stxxl::vector of (unsorted) ID
// triples.
struct IndexBuilderDataAsStxxlVector : IndexBuilderDataBase {
  using TripleVec = ad_utility::CompressedExternalIdTable<3>;
  // All the triples as Ids.
  std::unique_ptr<TripleVec> idTriples;
  // The number of triples for each partial vocabulary. This also depends on the
  // number of additional language filter triples.
  std::vector<size_t> actualPartialSizes;
};

// All the data from IndexBuilderDataBase and a ExternalSorter that stores all
// ID triples sorted by the first permutation.
struct IndexBuilderDataAsFirstPermutationSorter : IndexBuilderDataBase {
  using SorterPtr =
      std::unique_ptr<ad_utility::CompressedExternalIdTableSorterTypeErased>;
  SorterPtr sorter_;
  IndexBuilderDataAsFirstPermutationSorter(const IndexBuilderDataBase& base,
                                           SorterPtr sorter)
      : IndexBuilderDataBase{base}, sorter_{std::move(sorter)} {}
  IndexBuilderDataAsFirstPermutationSorter() = default;
};

class IndexImpl {
 public:
  using TripleVec = ad_utility::CompressedExternalIdTable<3>;
  // Block Id, Context Id, Word Id, Score, entity
  using TextVec = stxxl::vector<
      tuple<TextBlockIndex, TextRecordIndex, WordOrEntityIndex, Score, bool>>;
  using Posting = std::tuple<TextRecordIndex, WordIndex, Score>;

  struct IndexMetaDataMmapDispatcher {
    using WriteType = IndexMetaDataMmap;
    using ReadType = IndexMetaDataMmapView;
  };

  using NumNormalAndInternal = Index::NumNormalAndInternal;

  // Private data members.
 private:
  string onDiskBase_;
  string settingsFileName_;
  bool onlyAsciiTurtlePrefixes_ = false;
  bool useParallelParser_ = true;
  TurtleParserIntegerOverflowBehavior turtleParserIntegerOverflowBehavior_ =
      TurtleParserIntegerOverflowBehavior::Error;
  bool turtleParserSkipIllegalLiterals_ = false;
  bool keepTempFiles_ = false;
  ad_utility::MemorySize memoryLimitIndexBuilding_ =
      DEFAULT_MEMORY_LIMIT_INDEX_BUILDING;
  ad_utility::MemorySize blocksizePermutationPerColumn_ =
      UNCOMPRESSED_BLOCKSIZE_COMPRESSED_METADATA_PER_COLUMN;
  json configurationJson_;
  Index::Vocab vocab_;
  size_t totalVocabularySize_ = 0;
  Index::TextVocab textVocab_;

  TextMetaData textMeta_;
  DocsDB docsDB_;
  vector<WordIndex> blockBoundaries_;
  off_t currenttOffset_;
  mutable ad_utility::File textIndexFile_;

  // If false, only PSO and POS permutations are loaded and expected.
  bool loadAllPermutations_ = true;

  // Pattern trick data
  bool usePatterns_ = false;
  double avgNumDistinctPredicatesPerSubject_;
  double avgNumDistinctSubjectsPerPredicate_;
  uint64_t numDistinctSubjectPredicatePairs_;

  size_t parserBatchSize_ = PARSER_BATCH_SIZE;
  size_t numTriplesPerBatch_ = NUM_TRIPLES_PER_PARTIAL_VOCAB;

  NumNormalAndInternal numSubjects_;
  NumNormalAndInternal numPredicates_;
  NumNormalAndInternal numObjects_;
  NumNormalAndInternal numTriples_;
  string indexId_;
  /**
   * @brief Maps pattern ids to sets of predicate ids.
   */
  CompactVectorOfStrings<Id> patterns_;
  ad_utility::AllocatorWithLimit<Id> allocator_;

  // TODO: make those private and allow only const access
  // instantiations for the six permutations used in QLever.
  // They simplify the creation of permutations in the index class.
  Permutation pos_{Permutation::Enum::POS, allocator_};
  Permutation pso_{Permutation::Enum::PSO, allocator_};
  Permutation sop_{Permutation::Enum::SOP, allocator_};
  Permutation spo_{Permutation::Enum::SPO, allocator_};
  Permutation ops_{Permutation::Enum::OPS, allocator_};
  Permutation osp_{Permutation::Enum::OSP, allocator_};

 public:
  explicit IndexImpl(ad_utility::AllocatorWithLimit<Id> allocator);

  // Forbid copying.
  IndexImpl& operator=(const IndexImpl&) = delete;
  IndexImpl(const IndexImpl&) = delete;
  // Moving is currently not supported, because several of the members use
  // mutexes internally. It is also not needed.
  IndexImpl& operator=(IndexImpl&&) = delete;
  IndexImpl(IndexImpl&&) = delete;

  const auto& POS() const { return pos_; }
  auto& POS() { return pos_; }
  const auto& PSO() const { return pso_; }
  auto& PSO() { return pso_; }
  const auto& SPO() const { return spo_; }
  auto& SPO() { return spo_; }
  const auto& SOP() const { return sop_; }
  auto& SOP() { return sop_; }
  const auto& OPS() const { return ops_; }
  auto& OPS() { return ops_; }
  const auto& OSP() const { return osp_; }
  auto& OSP() { return osp_; }

  // For a given `Permutation::Enum` (e.g. `PSO`) return the corresponding
  // `Permutation` object by reference (`pso_`).
  Permutation& getPermutation(Permutation::Enum p);
  const Permutation& getPermutation(Permutation::Enum p) const;

  // Creates an index from a file. Parameter Parser must be able to split the
  // file's format into triples.
  // Will write vocabulary and on-disk index data.
  // !! The index can not directly be used after this call, but has to be setup
  // by createFromOnDiskIndex after this call.
  void createFromFile(const string& filename);

  // Creates an index object from an on disk index that has previously been
  // constructed. Read necessary meta data into memory and opens file handles.
  void createFromOnDiskIndex(const string& onDiskBase);

  // Adds a text index to a complete KB index. First reads the given context
  // file (if file name not empty), then adds words from literals (if true).
  void addTextFromContextFile(const string& contextFile,
                              bool addWordsFromLiterals);

  // Build docsDB file from given file (one text record per line).
  void buildDocsDB(const string& docsFile) const;

  // Adds text index from on disk index that has previously been constructed.
  // Read necessary meta data into memory and opens file handles.
  void addTextFromOnDiskIndex();

  const auto& getVocab() const { return vocab_; };
  auto& getNonConstVocabForTesting() { return vocab_; }

  const auto& getTextVocab() const { return textVocab_; };

  // --------------------------------------------------------------------------
  //  -- RETRIEVAL ---
  // --------------------------------------------------------------------------

  // --------------------------------------------------------------------------
  // RDF RETRIEVAL
  // --------------------------------------------------------------------------

  // __________________________________________________________________________
  NumNormalAndInternal numDistinctSubjects() const;

  // __________________________________________________________________________
  NumNormalAndInternal numDistinctObjects() const;

  // __________________________________________________________________________
  NumNormalAndInternal numDistinctPredicates() const;

  // __________________________________________________________________________
  NumNormalAndInternal numDistinctCol0(Permutation::Enum permutation) const;

  // ___________________________________________________________________________
  size_t getCardinality(Id id, Permutation::Enum permutation) const;

  // ___________________________________________________________________________
  size_t getCardinality(const TripleComponent& comp,
                        Permutation::Enum permutation) const;

  // TODO<joka921> Once we have an overview over the folding this logic should
  // probably not be in the index class.
  std::optional<string> idToOptionalString(VocabIndex id) const;

  std::optional<string> idToOptionalString(WordVocabIndex id) const;

 private:
  // ___________________________________________________________________________
  std::optional<Id> getIdImpl(const auto& element) const;

 public:
  // ___________________________________________________________________________
  std::optional<Id> getId(
      const ad_utility::triple_component::LiteralOrIri& element) const;
  std::optional<Id> getId(
      const ad_utility::triple_component::Literal& element) const;
  std::optional<Id> getId(
      const ad_utility::triple_component::Iri& element) const;

  // ___________________________________________________________________________
  Index::Vocab::PrefixRanges prefixRanges(std::string_view prefix) const;

  const CompactVectorOfStrings<Id>& getPatterns() const;
  /**
   * @return The multiplicity of the Entites column (0) of the full has-relation
   *         relation after unrolling the patterns.
   */
  double getAvgNumDistinctPredicatesPerSubject() const;

  /**
   * @return The multiplicity of the Predicates column (0) of the full
   * has-relation relation after unrolling the patterns.
   */
  double getAvgNumDistinctSubjectsPerPredicate() const;

  /**
   * @return The size of the full has-relation relation after unrolling the
   *         patterns.
   */
  size_t getNumDistinctSubjectPredicatePairs() const;

  // --------------------------------------------------------------------------
  // TEXT RETRIEVAL
  // --------------------------------------------------------------------------
  std::string_view wordIdToString(WordIndex wordIndex) const;

  size_t getSizeOfTextBlockForEntities(const string& words) const;

  // Returns the size of the whole textblock. If the word is very long or not
  // prefixed then only a small number of words actually match. So the final
  // result is much smaller.
  // Note that as a cost estimate the estimation is correct. Because we always
  // have to read the complete block and then filter by the actually needed
  // words.
  // TODO: improve size estimate by adding a correction factor.
  size_t getSizeOfTextBlockForWord(const string& words) const;

  size_t getSizeEstimate(const string& words) const;

  // Returns a set of [textRecord, term] pairs where the term is contained in
  // the textRecord. The term can be either the wordOrPrefix itself or a word
  // that has wordOrPrefix as a prefix. Returned IdTable has columns:
  // textRecord, word. Sorted by textRecord.
  IdTable getWordPostingsForTerm(
      const string& wordOrPrefix,
      const ad_utility::AllocatorWithLimit<Id>& allocator) const;

  // Returns a set of textRecords and their corresponding entities and
  // scores. Each textRecord contains its corresponding entity and the term.
  // Returned IdTable has columns: textRecord, entity, score. Sorted by
  // textRecord.
  // NOTE: This returns a superset because it contains the whole block and
  // unfitting words are filtered out later by the join with the
  // TextIndexScanForWords operation.
  IdTable getEntityMentionsForWord(
      const string& term,
      const ad_utility::AllocatorWithLimit<Id>& allocator) const;

  size_t getIndexOfBestSuitedElTerm(const vector<string>& terms) const;

  IdTable readWordCl(const TextBlockMetaData& tbmd,
                     const ad_utility::AllocatorWithLimit<Id>& allocator) const;

  IdTable readWordEntityCl(
      const TextBlockMetaData& tbmd,
      const ad_utility::AllocatorWithLimit<Id>& allocator) const;

  string getTextExcerpt(TextRecordIndex cid) const {
    if (cid.get() >= docsDB_._size) {
      return "";
    }
    return docsDB_.getTextExcerpt(cid);
  }

  float getAverageNofEntityContexts() const {
    return textMeta_.getAverageNofEntityContexts();
  };

  void setKbName(const string& name);

  void setTextName(const string& name);

  bool& usePatterns();

  bool& loadAllPermutations();

  void setKeepTempFiles(bool keepTempFiles);

  ad_utility::MemorySize& memoryLimitIndexBuilding() {
    return memoryLimitIndexBuilding_;
  }
  const ad_utility::MemorySize& memoryLimitIndexBuilding() const {
    return memoryLimitIndexBuilding_;
  }

  ad_utility::MemorySize& blocksizePermutationPerColumn() {
    return blocksizePermutationPerColumn_;
  }

  void setOnDiskBase(const std::string& onDiskBase);

  void setSettingsFile(const std::string& filename);

  void setNumTriplesPerBatch(uint64_t numTriplesPerBatch) {
    numTriplesPerBatch_ = numTriplesPerBatch;
  }

  const string& getTextName() const { return textMeta_.getName(); }

  const string& getKbName() const { return pso_.getKbName(); }

  const string& getIndexId() const { return indexId_; }

  size_t getNofTextRecords() const { return textMeta_.getNofTextRecords(); }
  size_t getNofWordPostings() const { return textMeta_.getNofWordPostings(); }
  size_t getNofEntityPostings() const {
    return textMeta_.getNofEntityPostings();
  }

  bool hasAllPermutations() const { return SPO().isLoaded(); }

  // _____________________________________________________________________________
  vector<float> getMultiplicities(const TripleComponent& key,
                                  Permutation::Enum permutation) const;

  // ___________________________________________________________________
  vector<float> getMultiplicities(Permutation::Enum permutation) const;

  // _____________________________________________________________________________
  IdTable scan(
      const TripleComponent& col0String,
      std::optional<std::reference_wrapper<const TripleComponent>> col1String,
      const Permutation::Enum& permutation,
      Permutation::ColumnIndicesRef additionalColumns,
      const ad_utility::SharedCancellationHandle& cancellationHandle) const;

  // _____________________________________________________________________________
  IdTable scan(
      Id col0Id, std::optional<Id> col1Id, Permutation::Enum p,
      Permutation::ColumnIndicesRef additionalColumns,
      const ad_utility::SharedCancellationHandle& cancellationHandle) const;

  // _____________________________________________________________________________
  size_t getResultSizeOfScan(const TripleComponent& col0,
                             const TripleComponent& col1,
                             const Permutation::Enum& permutation) const;

 private:
  // Private member functions

  // Create Vocabulary and directly write it to disk. Create TripleVec with all
  // the triples converted to id space. This Vec can be used for creating
  // permutations. Member vocab_ will be empty after this because it is not
  // needed for index creation once the TripleVec is set up and it would be a
  // waste of RAM.
  IndexBuilderDataAsFirstPermutationSorter createIdTriplesAndVocab(
      std::shared_ptr<TurtleParserBase> parser);

  // ___________________________________________________________________
  IndexBuilderDataAsStxxlVector passFileForVocabulary(
      std::shared_ptr<TurtleParserBase> parser, size_t linesPerPartial);

  /**
   * @brief Everything that has to be done when we have seen all the triples
   * that belong to one partial vocabulary, including Log output used inside
   * passFileForVocabulary
   *
   * @param numLines How many Lines from the KB have we already parsed (only for
   * Logging)
   * @param numFiles How many partial vocabularies have we seen before/which is
   * the index of the voc we are going to write
   * @param actualCurrentPartialSize How many triples belong to this partition
   * (including extra langfilter triples)
   * @param items Contains our unsorted vocabulary. Maps words to their local
   * ids within this vocabulary.
   */
  std::future<void> writeNextPartialVocabulary(
      size_t numLines, size_t numFiles, size_t actualCurrentPartialSize,
      std::unique_ptr<ItemMapArray> items, auto localIds,
      ad_utility::Synchronized<std::unique_ptr<TripleVec>>* globalWritePtr);

  // Return a Turtle parser that parses the given file. The parser will be
  // configured to either parse in parallel or not, and to either use the
  // CTRE-based relaxed parser or not, depending on the settings of the
  // corresponding member variables.
  std::unique_ptr<TurtleParserBase> makeTurtleParser(
      const std::string& filename);

  std::unique_ptr<ad_utility::CompressedExternalIdTableSorterTypeErased>
  convertPartialToGlobalIds(TripleVec& data,
                            const vector<size_t>& actualLinesPerPartial,
                            size_t linesPerPartial);

  // Generator that returns all words in the given context file (if not empty)
  // and then all words in all literals (if second argument is true).
  //
  // TODO: So far, this is limited to the internal vocabulary (still in the
  // testing phase, once it works, it should be easy to include the IRIs and
  // literals from the external vocabulary as well).
  cppcoro::generator<ContextFileParser::Line> wordsInTextRecords(
      const std::string& contextFile, bool addWordsFromLiterals);

  size_t processWordsForVocabulary(const string& contextFile,
                                   bool addWordsFromLiterals);

  void processWordsForInvertedLists(const string& contextFile,
                                    bool addWordsFromLiterals, TextVec& vec);

  // TODO<joka921> Get rid of the `numColumns` by including them into the
  // `sortedTriples` argument.
  std::tuple<size_t, IndexMetaDataMmapDispatcher::WriteType,
             IndexMetaDataMmapDispatcher::WriteType>
  createPermutationPairImpl(size_t numColumns, const string& fileName1,
                            const string& fileName2, auto&& sortedTriples,
                            std::array<size_t, 3> permutation,
                            auto&&... perTripleCallbacks);

  // Create a pair of permutations. Only works for valid pairs (PSO-POS,
  // OSP-OPS, SPO-SOP).  First creates the permutation and then exchanges the
  // multiplicities and also writes the MetaData to disk. So we end up with
  // fully functional permutations.
  //
  // TODO: The rest of this comment looks outdated.
  //
  // performUnique must be set for the first pair created using vec to enforce
  // RDF standard (no duplicate triples).
  // createPatternsAfterFirst is only valid when  the pair is SPO-SOP because
  // the SPO permutation is also needed for patterns (see usage in
  // IndexImpl::createFromFile function)
<<<<<<< HEAD
 public:
  template <typename SortedTriplesType, typename... CallbackTypes>
  void createPermutationPair(size_t numColumns,
                             SortedTriplesType&& sortedTriples,
                             const Permutation& p1, const Permutation& p2,
                             CallbackTypes&&... perTripleCallbacks);
  // void createPermutationPair(size_t numColumns, auto&& sortedTriples,
  //                            const Permutation& p1, const Permutation& p2,
  //                            auto&&... perTripleCallbacks);
=======

  [[nodiscard]] size_t createPermutationPair(size_t numColumns,
                                             auto&& sortedTriples,
                                             const Permutation& p1,
                                             const Permutation& p2,
                                             auto&&... perTripleCallbacks);
>>>>>>> 07a42ef9

 private:
  // wrapper for createPermutation that saves a lot of code duplications
  // Writes the permutation that is specified by argument permutation
  // performs std::unique on arg vec iff arg performUnique is true (normally
  // done for first permutation that is created using vec).
  // Will sort vec.
  // returns the MetaData (MmapBased or HmapBased) for this relation.
<<<<<<< HEAD
  // Careful: only multiplicities for first column is valid after call, need
  // to call exchangeMultiplicities as done by createPermutationPair the
  // optional is std::nullopt if vec and thus the index is empty
  std::pair<IndexMetaDataMmapDispatcher::WriteType,
            IndexMetaDataMmapDispatcher::WriteType>
=======
  // Careful: only multiplicities for first column is valid after call, need to
  // call exchangeMultiplicities as done by createPermutationPair
  // the optional is std::nullopt if vec and thus the index is empty
  std::tuple<size_t, IndexMetaDataMmapDispatcher::WriteType,
             IndexMetaDataMmapDispatcher::WriteType>
>>>>>>> 07a42ef9
  createPermutations(size_t numColumns, auto&& sortedTriples,
                     const Permutation& p1, const Permutation& p2,
                     auto&&... perTripleCallbacks);

  void createTextIndex(const string& filename, const TextVec& vec);

  ContextListMetaData writePostings(ad_utility::File& out,
                                    const vector<Posting>& postings,
                                    bool skipWordlistIfAllTheSame);

  void openTextFileHandle();

  void addContextToVector(TextVec::bufwriter_type& writer,
                          TextRecordIndex context,
                          const ad_utility::HashMap<WordIndex, Score>& words,
                          const ad_utility::HashMap<Id, Score>& entities);

  template <typename T, typename MakeFromUint64t>
  vector<T> readGapComprList(size_t nofElements, off_t from, size_t nofBytes,
                             MakeFromUint64t makeFromUint64t) const;

  template <typename T, typename MakeFromUint64t = std::identity>
  vector<T> readFreqComprList(
      size_t nofElements, off_t from, size_t nofBytes,
      MakeFromUint64t makeFromUint = MakeFromUint64t{}) const;

  // Get the metadata for the block from the text index that contains the
  // `word`. Also works for prefixes that are terminated with `PREFIX_CHAR`
  // like "astro*". Returns `nullopt` if no suitable block was found because
  // no matching word is contained in the text index. Some additional
  // information is also returned that is often required by the calling
  // functions: `hasToBeFiltered_` is true iff `word` is NOT the only word in
  // the text block, and additional filtering is thus required. `idRange_` is
  // the range
  // `[first, last]` of the `WordVocabIndex`es that correspond to the word
  // (which might also be a prefix, thus it is a range).
  struct TextBlockMetadataAndWordInfo {
    TextBlockMetaData tbmd_;
    bool hasToBeFiltered_;
    IdRange<WordVocabIndex> idRange_;
  };
  std::optional<TextBlockMetadataAndWordInfo>
  getTextBlockMetadataForWordOrPrefix(const std::string& word) const;

  /// Calculate the block boundaries for the text index. The boundary of a
  /// block is the index in the `textVocab_` of the last word that belongs
  /// to this block.
  /// This implementation takes a reference to an `IndexImpl` and a callable,
  /// that is called once for each blockBoundary, with the `size_t`
  /// blockBoundary as a parameter. Internally uses
  /// `calculateBlockBoundariesImpl`.
  template <typename I, typename BlockBoundaryAction>
  static void calculateBlockBoundariesImpl(
      I&& index, const BlockBoundaryAction& blockBoundaryAction);

  /// Calculate the block boundaries for the text index, and store them in the
  /// blockBoundaries_ member.
  void calculateBlockBoundaries();

  TextBlockIndex getWordBlockId(WordIndex wordIndex) const;

  //! Writes a list of elements (have to be able to be cast to unit64_t)
  //! to file.
  //! Returns the number of bytes written.
  template <class Numeric>
  size_t writeList(Numeric* data, size_t nofElements,
                   ad_utility::File& file) const;

  // TODO<joka921> understand what the "codes" are, are they better just ints?
  typedef ad_utility::HashMap<WordIndex, CompressionCode> WordToCodeMap;
  typedef ad_utility::HashMap<Score, Score> ScoreCodeMap;
  typedef vector<CompressionCode> WordCodebook;
  typedef vector<Score> ScoreCodebook;

  //! Creates codebooks for lists that are supposed to be entropy encoded.
  void createCodebooks(const vector<Posting>& postings,
                       WordToCodeMap& wordCodemap, WordCodebook& wordCodebook,
                       ScoreCodeMap& scoreCodemap,
                       ScoreCodebook& scoreCodebook) const;

  template <class T>
  size_t writeCodebook(const vector<T>& codebook, ad_utility::File& file) const;

  // FRIEND TESTS
  friend class IndexTest_createFromTsvTest_Test;
  friend class IndexTest_createFromOnDiskIndexTest_Test;
  friend class CreatePatternsFixture_createPatterns_Test;

  bool isLiteral(const string& object) const;

 public:
  LangtagAndTriple tripleToInternalRepresentation(TurtleTriple&& triple) const;

 private:
  /**
   * @brief Throws an exception if no patterns are loaded. Should be called
   * from whithin any index method that returns data requiring the patterns
   *        file.
   */
  void throwExceptionIfNoPatterns() const;

  void writeConfiguration() const;
  void readConfiguration();

  // initialize the index-build-time settings for the vocabulary
  void readIndexBuilderSettingsFromFile();

  /**
   * Delete a temporary file unless the keepTempFiles_ flag is set
   * @param path
   */
  void deleteTemporaryFile(const string& path);

 public:
  // Count the number of "QLever-internal" triples (predicate ql:langtag or
  // predicate starts with @) and all other triples (that were actually part
  // of the input).
  NumNormalAndInternal numTriples() const;

  // The index contains several triples that are not part of the "actual"
  // knowledge graph, but are added by QLever for internal reasons (e.g. for
  // an efficient implementation of language filters). For a given
  // `Permutation::Enum`, returns the following `std::pair`:
  //
  // first:  A `vector<pair<Id, Id>>` that denotes ranges in the first column
  //         of the permutation that imply that a triple is added. For example
  //         in the `SPO` and `SOP` permutation a literal subject means that
  //         the triple was added (literals are not legal subjects in RDF), so
  //         the pair `(idOfFirstLiteral, idOfLastLiteral + 1)` will be
  //         contained in the vector.
  // second: A lambda that checks for a triple *that is not already excluded
  //         by the ignored ranges from the first argument* whether it still
  //         is an added triple. For example in the `Sxx` and `Oxx`
  //         permutation a triple where the predicate starts with '@' (instead
  //         of the usual
  //         '<' is an added triple from the language filter implementation.
  //
  // Note: A triple from a given permutation is an added triple if and only if
  //       it's first column is contained in any of the ranges from `first` OR
  //       the lambda `second` returns true for that triple.
  //
  // For example usages see `IndexScan.cpp` (the implementation of the full
  // index scan) and `GroupBy.cpp`.
  auto getIgnoredIdRanges(const Permutation::Enum permutation) const {
    std::vector<std::pair<Id, Id>> ignoredRanges;
    ignoredRanges.emplace_back(qlever::getBoundsForSpecialIds());

    auto literalRanges =
        getVocab().prefixRanges(ad_utility::triple_component::literalPrefix);
    auto taggedPredicatesRanges =
        getVocab().prefixRanges(ad_utility::languageTaggedPredicatePrefix);
    auto internal = INTERNAL_ENTITIES_URI_PREFIX;
    internal[0] = ad_utility::triple_component::iriPrefixChar;
    auto internalEntitiesRanges = getVocab().prefixRanges(internal);

    auto pushIgnoredRange = [&ignoredRanges](const auto& ranges) {
      for (const auto& range : ranges.ranges()) {
        ignoredRanges.emplace_back(Id::makeFromVocabIndex(range.first),
                                   Id::makeFromVocabIndex(range.second));
      }
    };
    pushIgnoredRange(internalEntitiesRanges);
    using enum Permutation::Enum;
    if (permutation == SPO || permutation == SOP) {
      pushIgnoredRange(literalRanges);
    } else if (permutation == PSO || permutation == POS) {
      pushIgnoredRange(taggedPredicatesRanges);
    }

    // A lambda that checks whether the `predicateId` is an internal ID like
    // `ql:has-pattern` or `@en@rdfs:label`.
    auto isInternalPredicateId = [internalEntitiesRanges,
                                  taggedPredicatesRanges](Id predicateId) {
      if (predicateId.getDatatype() == Datatype::Undefined) {
        return true;
      }
      AD_CORRECTNESS_CHECK(predicateId.getDatatype() == Datatype::VocabIndex);
      auto index = predicateId.getVocabIndex();
      return (internalEntitiesRanges.contain(index) ||
              taggedPredicatesRanges.contain(index));
    };

    auto isTripleIgnored = [permutation,
                            isInternalPredicateId](const auto& triple) {
      // TODO<joka921, everybody in the future>:
      // A lot of code (especially for statistical queries in `GroupBy.cpp`
      // and the pattern trick) relies on this function being a noop for the
      // `PSO` and `POS` permutations, meaning that it suffices to check the
      // `ignoredRanges` for them. Should this ever change (which means that
      // we add internal triples that use predicates that are actually
      // contained in the knowledge graph), then all the code that uses this
      // function has to be thoroughly reviewed.
      if (permutation == SPO || permutation == OPS) {
        // Predicates are always entities from the vocabulary.
        return isInternalPredicateId(triple[1]);
      } else if (permutation == SOP || permutation == OSP) {
        return isInternalPredicateId(triple[2]);
      }
      return false;
    };

    return std::pair{std::move(ignoredRanges), std::move(isTripleIgnored)};
  }
  using BlocksOfTriples = cppcoro::generator<IdTableStatic<0>>;

  // Functions to create the pairs of permutations during the index build.
  // Each of them takes the following arguments:
  // * `isQleverInternalId` a callable that takes an `Id` and returns true iff
  //    the corresponding IRI was internally added by QLever and not part of
  //    the knowledge graph.
  // * `sortedInput`  The input, must be sorted by the first permutation in
  // the
  //    function name.
  // * `nextSorter` A callback that is invoked for each row in each of the
  //    blocks in the input. Typically used to set up the sorting for the
  //    subsequent pair of permutations.

  // Create the SPO and SOP permutations. Additionally, count the number of
  // distinct actual (not internal) subjects in the input and write it to the
  // metadata. Also builds the patterns if specified.
  template <typename... NextSorter>
  requires(sizeof...(NextSorter) <= 1)
  std::optional<PatternCreator::TripleSorter> createSPOAndSOP(
      size_t numColumns, auto& isInternalId, BlocksOfTriples sortedTriples,
      NextSorter&&... nextSorter);
  // Create the OSP and OPS permutations. Additionally, count the number of
  // distinct objects and write it to the metadata.
  template <typename... NextSorter>
  requires(sizeof...(NextSorter) <= 1)
  void createOSPAndOPS(size_t numColumns, auto& isInternalId,
                       BlocksOfTriples sortedTriples,
                       NextSorter&&... nextSorter);

  // Create the PSO and POS permutations. Additionally, count the number of
  // distinct predicates and the number of actual triples and write them to
  // the metadata.
  template <typename... NextSorter>
  requires(sizeof...(NextSorter) <= 1)
  void createPSOAndPOS(size_t numColumns, auto& isInternalId,
                       BlocksOfTriples sortedTriples,
                       NextSorter&&... nextSorter);

  // Set up one of the permutation sorters with the appropriate memory limit.
  // The `permutationName` is used to determine the filename and must be
  // unique for each call during one index build.
  template <typename Comparator, size_t N = NumColumnsIndexBuilding>
  ExternalSorter<Comparator, N> makeSorter(
      std::string_view permutationName) const;
  // Same as the same function, but return a `unique_ptr`.
  template <typename Comparator, size_t N = NumColumnsIndexBuilding>
  std::unique_ptr<ExternalSorter<Comparator, N>> makeSorterPtr(
      std::string_view permutationName) const;
  // The common implementation of the above two functions.
  template <typename Comparator, size_t N, bool returnPtr>
  auto makeSorterImpl(std::string_view permutationName) const;

  // Aliases for the three functions above that should be consistently used.
  // They assert that the order of the permutations as communicated by the
  // function names are consistent with the aliases for the sorters, i.e. that
  // `createFirstPermutationPair` corresponds to the `FirstPermutation`.

  // The `createFirstPermutationPair` has a special implementation for the
  // case of only two permutations (where we have to build the Pxx
  // permutations). In all other cases the Sxx permutations are built first
  // because we need the patterns.
  std::optional<PatternCreator::TripleSorter> createFirstPermutationPair(
      auto&&... args) {
    static_assert(std::is_same_v<FirstPermutation, SortBySPO>);
    static_assert(std::is_same_v<SecondPermutation, SortByOSP>);
    if (loadAllPermutations()) {
      return createSPOAndSOP(AD_FWD(args)...);
    } else {
      createPSOAndPOS(AD_FWD(args)...);
      return std::nullopt;
    }
  }

  void createSecondPermutationPair(auto&&... args) {
    static_assert(std::is_same_v<SecondPermutation, SortByOSP>);
    return createOSPAndOPS(AD_FWD(args)...);
  }

  void createThirdPermutationPair(auto&&... args) {
    static_assert(std::is_same_v<ThirdPermutation, SortByPSO>);
    return createPSOAndPOS(AD_FWD(args)...);
  }

  // Build the OSP and OPS permutations from the output of the
  // `PatternCreator`. The permutations will have two additional columns: The
  // subject pattern of the subject (which is already created by the
  // `PatternCreator`) and the subject pattern of the object (which is created
  // by this function). Return these five columns sorted by PSO, to be used as
  // an input for building the PSO and POS permutations.
  std::unique_ptr<ExternalSorter<SortByPSO, 5>> buildOspWithPatterns(
      PatternCreator::TripleSorter sortersFromPatternCreator,
      auto isQLeverInternalId);
};<|MERGE_RESOLUTION|>--- conflicted
+++ resolved
@@ -497,24 +497,14 @@
   // createPatternsAfterFirst is only valid when  the pair is SPO-SOP because
   // the SPO permutation is also needed for patterns (see usage in
   // IndexImpl::createFromFile function)
-<<<<<<< HEAD
+
  public:
   template <typename SortedTriplesType, typename... CallbackTypes>
-  void createPermutationPair(size_t numColumns,
-                             SortedTriplesType&& sortedTriples,
-                             const Permutation& p1, const Permutation& p2,
-                             CallbackTypes&&... perTripleCallbacks);
-  // void createPermutationPair(size_t numColumns, auto&& sortedTriples,
-  //                            const Permutation& p1, const Permutation& p2,
-  //                            auto&&... perTripleCallbacks);
-=======
-
   [[nodiscard]] size_t createPermutationPair(size_t numColumns,
-                                             auto&& sortedTriples,
+                                             SortedTriplesType&& sortedTriples,
                                              const Permutation& p1,
                                              const Permutation& p2,
-                                             auto&&... perTripleCallbacks);
->>>>>>> 07a42ef9
+                                             CallbackTypes&&... perTripleCallbacks);
 
  private:
   // wrapper for createPermutation that saves a lot of code duplications
@@ -523,19 +513,11 @@
   // done for first permutation that is created using vec).
   // Will sort vec.
   // returns the MetaData (MmapBased or HmapBased) for this relation.
-<<<<<<< HEAD
-  // Careful: only multiplicities for first column is valid after call, need
-  // to call exchangeMultiplicities as done by createPermutationPair the
-  // optional is std::nullopt if vec and thus the index is empty
-  std::pair<IndexMetaDataMmapDispatcher::WriteType,
-            IndexMetaDataMmapDispatcher::WriteType>
-=======
   // Careful: only multiplicities for first column is valid after call, need to
   // call exchangeMultiplicities as done by createPermutationPair
   // the optional is std::nullopt if vec and thus the index is empty
   std::tuple<size_t, IndexMetaDataMmapDispatcher::WriteType,
              IndexMetaDataMmapDispatcher::WriteType>
->>>>>>> 07a42ef9
   createPermutations(size_t numColumns, auto&& sortedTriples,
                      const Permutation& p1, const Permutation& p2,
                      auto&&... perTripleCallbacks);
