--- conflicted
+++ resolved
@@ -230,11 +230,7 @@
    * @param input The String to be normalized. Must be UTF-8 encoded
    * @return The NFC canonical form of NFC in UTF-8 encoding.
    */
-<<<<<<< HEAD
   [[nodiscard]] std::string normalizeUtf8(std::string_view input) const {
-=======
-  std::string normalizeUtf8(std::string_view input) const {
->>>>>>> 4bd364e7
     std::string res;
     icu::StringByteSink<std::string> sink(&res);
     UErrorCode err = U_ZERO_ERROR;
@@ -252,16 +248,10 @@
   UColAttributeValue _ignorePunctuationStatus =
       UCOL_NON_IGNORABLE;  // how to sort punctuations etc.
 
-<<<<<<< HEAD
   const icu::Normalizer2* _normalizer =
       nullptr;  // actually locale-independent but useful to be placed here
                 // since it wraps ICU. Initialized by the setupCollators()
                 // method
-=======
-  const icu::Normalizer2*
-      _normalizer;  // actually locale-independent but useful to be placed here
-                    // since it wraps ICU
->>>>>>> 4bd364e7
 
   // raise an exception if the error code holds an error.
   static void raise(const UErrorCode& err) {
@@ -288,13 +278,10 @@
         icu::Collator::QUATERNARY);
     _collator[static_cast<uint8_t>(Level::IDENTICAL)]->setStrength(
         icu::Collator::IDENTICAL);
-<<<<<<< HEAD
     // as far as the locale is concerned, the total and the identical level are
     // equivalent.
     _collator[static_cast<uint8_t>(Level::TOTAL)]->setStrength(
         icu::Collator::IDENTICAL);
-=======
->>>>>>> 4bd364e7
 
     // also setup the normalizer
     UErrorCode err = U_ZERO_ERROR;
@@ -631,13 +618,8 @@
   }
 
   /**
-<<<<<<< HEAD
-   * @brief Normalize a Utf8 string to a canonical representation.
-   * Maps e.g. single codepoint é and e + accent aigu to single codepoint é by
-   * applying the UNICODE NFC (Normalization form C) This is independent from
-   * the locale
-   * @param input The String to be normalized. Must be UTF-8 encoded
-   * @return The NFC canonical form of NFC in UTF-8 encoding.
+   * @brief trivialy wraps LocaleManager::normalizeUtf8, see there for
+   * documentation
    */
   [[nodiscard]] std::string normalizeUtf8(std::string_view sv) const {
     return _locManager.normalizeUtf8(sv);
@@ -647,15 +629,6 @@
   Level& defaultLevel() { return _defaultLevel; }
   [[nodiscard]] const Level& defaultLevel() const { return _defaultLevel; }
 
-=======
-   * @brief trivialy wraps LocaleManager::normalizeUtf8, see there for
-   * documentation
-   */
-  std::string normalizeUtf8(std::string_view sv) const {
-    return _locManager.normalizeUtf8(sv);
-  }
-
->>>>>>> 4bd364e7
  private:
   LocaleManager _locManager;
   Level _defaultLevel = Level::IDENTICAL;
