--- conflicted
+++ resolved
@@ -36,9 +36,5 @@
 // The actual index version. Change it once the binary format of the index
 // changes.
 inline const IndexFormatVersion& indexFormatVersion{
-<<<<<<< HEAD
-    1379, DateYearOrDuration{Date{2024, 7, 04}}};
-=======
-    1465, DateYearOrDuration{Date{2024, 8, 29}}};
->>>>>>> 06a23fd2
+    1379, DateYearOrDuration{Date{2024, 9, 10}}};
 }  // namespace qlever