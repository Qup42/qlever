// Copyright 2015, University of Freiburg,
// Chair of Algorithms and Data Structures.
// Author: Björn Buchhold (buchhold@informatik.uni-freiburg.de)

#pragma once

#include <stdio.h>

#include <algorithm>
#include <array>
#include <cmath>
#include <exception>
#include <limits>
#include <utility>
#include <vector>

#include "global/Id.h"
#include "index/CompressedRelation.h"
#include "index/MetaDataHandler.h"
#include "util/File.h"
#include "util/HashMap.h"
#include "util/MmapVector.h"
#include "util/ReadableNumberFact.h"
#include "util/Serializer/Serializer.h"

using std::array;
using std::pair;
using std::vector;

// An exception is thrown when we want to construct mmap meta data from hmap
// meta data or vice versa.
class WrongFormatException : public std::exception {
 public:
  WrongFormatException(std::string msg) : msg_(std::move(msg)) {}
  const char* what() const throw() { return msg_.c_str(); }

 private:
  std::string msg_;
};

// Struct so that we can return this in a single variable.
struct VersionInfo {
  uint64_t version_;
  size_t nOfBytes_;
};

// Magic numbers to separate different types of meta data.
const uint64_t MAGIC_NUMBER_MMAP_META_DATA =
    std::numeric_limits<uint64_t>::max();
const uint64_t MAGIC_NUMBER_SPARSE_META_DATA =
    std::numeric_limits<uint64_t>::max() - 1;
const uint64_t MAGIC_NUMBER_MMAP_META_DATA_VERSION =
    std::numeric_limits<uint64_t>::max() - 2;
const uint64_t MAGIC_NUMBER_SPARSE_META_DATA_VERSION =
    std::numeric_limits<uint64_t>::max() - 3;

// Constants for meta data version to keep the different versions apart.
constexpr uint64_t V_NO_VERSION = 0;  // this is  a dummy
constexpr uint64_t V_BLOCK_LIST_AND_STATISTICS = 1;
constexpr uint64_t V_SERIALIZATION_LIBRARY = 2;

// Constant for the current version.
constexpr uint64_t V_CURRENT = V_SERIALIZATION_LIBRARY;

// The meta data for an index permutation.
//
// TODO<C++20>: The datatype wrappers defined in MetaDataHandler.h all meet the
// requirements of MapType. Write this down using a C++20 concept.
template <class M>
class IndexMetaData {
  // Type definitions.
 public:
  typedef M MapType;
  using value_type = typename MapType::value_type;
  using AddType = CompressedRelationMetadata;
  using GetType = const CompressedRelationMetadata&;
  using BlocksType = std::vector<CompressedBlockMetadata>;

  // Private member variables.
 private:
  off_t offsetAfter_ = 0;

  string name_;
  string filename_;

  // TODO: For each of the following two (data_ and blockData_), both the type
  // name and the variable name are terrible.

  // For each relation, its meta data.
<<<<<<< HEAD
  MapType _data;

=======
  MapType data_;
>>>>>>> 07a42ef9
  // For each compressed block, its meta data.
  BlocksType blockData_;

  size_t totalElements_ = 0;
  size_t numDistinctCol0_ = 0;
  uint64_t version_ = V_CURRENT;

  // Public methods.
 public:
  // Some instantiations of `MapType` (the dense ones using stxxl or mmap)
  // require additional calls to setup() before being fully initialized.
  IndexMetaData() = default;

  // Pass all arguments that are needed for initialization to the underlying
  // implementation of `data_` (which is of type `MapType`).
  template <typename... dataArgs>
  void setup(dataArgs&&... args) {
    data_.setup(std::forward<dataArgs>(args)...);
  }

  // `isPersistentMetaData` is true when we do not need to add relation meta
  // data to data_, but assume that it is already contained in data_. This must
  // be a compile time parameter because we have to avoid instantation of member
  // function set() when `MapType` is read only  (e.g., when based on
  // MmapVectorView).
  template <bool isPersistentMetaData = false>
  void add(AddType addedValue);

  off_t getOffsetAfter() const;

  GetType getMetaData(Id col0Id) const;

  // Persistent meta data MapTypes (called MmapBased here) have to be separated
  // from RAM-based (e.g. hashMap based sparse) ones at compile time, this is
  // done in the following block.
  using MetaWrapperMmap =
      MetaDataWrapperDense<ad_utility::MmapVector<CompressedRelationMetadata>>;
  using MetaWrapperMmapView = MetaDataWrapperDense<
      ad_utility::MmapVectorView<CompressedRelationMetadata>>;
  template <typename T>
  struct IsMmapBased {
    static const bool value = std::is_same<MetaWrapperMmap, T>::value ||
                              std::is_same<MetaWrapperMmapView, T>::value;
  };
  // Compile time information whether this instatiation if MMapBased or not
  static constexpr bool isMmapBased_ = IsMmapBased<MapType>::value;

  // This magic number is written when serializing the IndexMetaData to a file.
  // This is used to check whether this is a really old index that requires
  // rebuilding.
  static constexpr uint64_t MAGIC_NUMBER_FOR_SERIALIZATION =
      isMmapBased_ ? MAGIC_NUMBER_MMAP_META_DATA_VERSION
                   : MAGIC_NUMBER_SPARSE_META_DATA_VERSION;

  // Write meta data to file with given name (contents will be overwritten if
  // file exists).
  void writeToFile(const std::string& filename) const;

  // Write to the end of an already existing file. This will move the file
  // pointer to the end of that file.
  void appendToFile(ad_utility::File* file) const;

  // Read from file with the given name.
  void readFromFile(const std::string& filename);

  // Read from file, assuming that it is already open and has valid meta data at
  // the end. The call will change the position in the file.
  void readFromFile(ad_utility::File* file);

  bool col0IdExists(Id col0Id) const;

  // Calculate and save statistics that are expensive to calculate so we only
  // have to do this once during the index build and not at server start.
  void calculateStatistics(size_t numDistinctCol0);

  // The number of distinct Col0Ids has to be passed in manually, as it cannot
  // be computed.
  string statistics() const;

  void setName(const string& name) { name_ = name; }

  const string& getName() const { return name_; }

  size_t getVersion() const { return version_; }

  const MapType& data() const { return data_; }

  BlocksType& blockData() { return blockData_; }
  const BlocksType& blockData() const { return blockData_; }

  // Symmetric serialization function for the ad_utility::serialization module.
  AD_SERIALIZE_FRIEND_FUNCTION(IndexMetaData) {
    // The binary format of an IndexMetaData start with an 8-byte magicNumber.
    // After this magic number, an 8-byte version number follows. Both have to
    // match.

    using T = IndexMetaData<M>;
    uint64_t magicNumber = T::MAGIC_NUMBER_FOR_SERIALIZATION;

    serializer | magicNumber;

    // This check might only become false, if we are reading from the serializer
    if (magicNumber != T::MAGIC_NUMBER_FOR_SERIALIZATION) {
      throw WrongFormatException(
          "The binary format of this index is no longer supported by QLever. "
          "Please rebuild the index.");
    }

    serializer | arg.version_;
    // This check might only become false, if we are reading from the serializer
    if (arg.getVersion() != V_CURRENT) {
      throw WrongFormatException(
          "The binary format of this index is no longer supported by QLever. "
          "Please rebuild the index.");
    }

    // Serialize the rest of the data members
    serializer | arg.name_;
    serializer | arg.data_;
    serializer | arg.blockData_;
    serializer | arg.offsetAfter_;
    serializer | arg.totalElements_;
    serializer | arg.numDistinctCol0_;
  }
};

// ___________________________________________________________________________
template <class MapType>
ad_utility::File& operator<<(ad_utility::File& f,
                             const IndexMetaData<MapType>& imd);

// Aliases for easier use in classes that build or query permutations, like
// `IndexImpl`.
using MetaWrapperMmap =
    MetaDataWrapperDense<ad_utility::MmapVector<CompressedRelationMetadata>>;
using MetaWrapperMmapView = MetaDataWrapperDense<
    ad_utility::MmapVectorView<CompressedRelationMetadata>>;
using IndexMetaDataMmap = IndexMetaData<MetaWrapperMmap>;
using IndexMetaDataMmapView = IndexMetaData<MetaWrapperMmapView>;

#include "./IndexMetaDataImpl.h"<|MERGE_RESOLUTION|>--- conflicted
+++ resolved
@@ -87,12 +87,7 @@
   // name and the variable name are terrible.
 
   // For each relation, its meta data.
-<<<<<<< HEAD
-  MapType _data;
-
-=======
   MapType data_;
->>>>>>> 07a42ef9
   // For each compressed block, its meta data.
   BlocksType blockData_;
 
