--- conflicted
+++ resolved
@@ -367,57 +367,6 @@
   using ColumnIndices = std::vector<ColumnIndex>;
   using CancellationHandle = ad_utility::SharedCancellationHandle;
 
-<<<<<<< HEAD
-  // The specification of a scan operation for a given permutation.
-  // Can either be a full scan (all three elements are `std::nullopt`),
-  // a scan for a fixed `col0Id`, a scan for a fixed `col0Id` and `col1Id`,
-  // or even a scan for a single triple to check whether it is contained in
-  // the knowledge graph at all. The values which are `nullopt` become variables
-  // and are returned as columns in the result of the scan.
-  class ScanSpecification {
-   private:
-    using T = std::optional<Id>;
-
-    T col0Id_;
-    T col1Id_;
-    T col2Id_;
-
-    void validate() const {
-      bool c0 = col0Id_.has_value();
-      bool c1 = col1Id_.has_value();
-      bool c2 = col2Id_.has_value();
-      if (!c0) {
-        AD_CORRECTNESS_CHECK(!c1 && !c2);
-      }
-      if (!c1) {
-        AD_CORRECTNESS_CHECK(!c2);
-      }
-    }
-
-   public:
-    ScanSpecification(T col0Id, T col1Id, T col2Id)
-        : col0Id_{col0Id}, col1Id_{col1Id}, col2Id_{col2Id} {
-      validate();
-    }
-    const T& col0Id() const { return col0Id_; }
-    const T& col1Id() const { return col1Id_; }
-    const T& col2Id() const { return col2Id_; }
-
-    // Only used in tests.
-    void setCol1Id(T col1Id) {
-      col1Id_ = col1Id;
-      validate();
-    }
-
-    friend std::ostream& operator<<(std::ostream& os,
-                                    const ScanSpecification& scanSpec) {
-      return os << "ScanSpec(" << scanSpec.col0Id_ << ", " << scanSpec.col1Id_
-                << ", " << scanSpec.col2Id_ << ")";
-    }
-  };
-
-=======
->>>>>>> 06a23fd2
   // The metadata of a single relation together with a subset of its
   // blocks and possibly a `col1Id` for additional filtering. This is used as
   // the input to several functions below that take such an input.
