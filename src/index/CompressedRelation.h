// Copyright 2021, University of Freiburg,
// Chair of Algorithms and Data Structures
// Author: Johannes Kalmbach <johannes.kalmbach@gmail.com>

#ifndef QLEVER_COMPRESSEDRELATION_H
#define QLEVER_COMPRESSEDRELATION_H

#include <algorithm>
#include <type_traits>
#include <vector>

#include "engine/idTable/IdTable.h"
#include "global/Id.h"
#include "global/IdTriple.h"
#include "util/Cache.h"
#include "util/CancellationHandle.h"
#include "util/ConcurrentCache.h"
#include "util/File.h"
#include "util/Generator.h"
#include "util/MemorySize/MemorySize.h"
#include "util/Serializer/SerializeArrayOrTuple.h"
#include "util/Serializer/SerializeVector.h"
#include "util/Serializer/Serializer.h"
#include "util/TaskQueue.h"

// Forward declaration of the `IdTable` class.
class IdTable;

class LocatedTriplesPerBlock;

// This type is used to buffer small relations that will be stored in the same
// block.
using SmallRelationsBuffer = IdTable;

// Sometimes we do not read/decompress  all the columns of a block, so we have
// to use a dynamic `IdTable`.
using DecompressedBlock = IdTable;

// To be able to use `DecompressedBlock` with `Caches`, we need a function for
// calculating the memory used for it.
struct DecompressedBlockSizeGetter {
  ad_utility::MemorySize operator()(const DecompressedBlock& block) const {
    return ad_utility::MemorySize::bytes(block.numColumns() * block.numRows() *
                                         sizeof(Id));
  }
};

// After compression the columns have different sizes, so we cannot use an
// `IdTable`.
using CompressedBlock = std::vector<std::vector<char>>;

// The metadata of a compressed block of ID triples in an index permutation.
struct CompressedBlockMetadata {
  // Since we have column-based indices, the two columns of each block are
  // stored separately (but adjacently).
  struct OffsetAndCompressedSize {
    off_t offsetInFile_;
    size_t compressedSize_;
    bool operator==(const OffsetAndCompressedSize&) const = default;
  };
  std::vector<OffsetAndCompressedSize> offsetsAndCompressedSize_;
  size_t numRows_;

  // Store the first and the last triple of the block. First and last are meant
  // inclusively, that is, they are both part of the block. The order of the
  // triples depends on the stored permutation: For example, in the PSO
  // permutation, the first element of the triples is the P, the second one is
  // the S and the third one is the O. Note that the first key of the
  // permutation (for example the P in the PSO permutation) is not stored in
  // the blocks, but has to be retrieved via the corresponding
  // `CompressedRelationMetadata`.
  //
  // NOTE: Strictly speaking, storing one of `firstTriple_` or `lastTriple_`
  // would probably suffice. However, they make several functions much easier
  // to implement and don't really harm with respect to space efficiency. For
  // example, for Wikidata, we have only around 50K blocks with block size 8M
  // and around 5M blocks with block size 80K; even the latter takes only half
  // a GB in total.
  struct PermutedTriple {
    Id col0Id_;
    Id col1Id_;
    Id col2Id_;
    auto operator<=>(const PermutedTriple&) const = default;

    // Formatted output for debugging.
    friend std::ostream& operator<<(std::ostream& str,
                                    const PermutedTriple& trip) {
      str << "Triple: " << trip.col0Id_ << ' ' << trip.col1Id_ << ' '
          << trip.col2Id_ << std::endl;
      return str;
    }

    friend std::true_type allowTrivialSerialization(PermutedTriple, auto);
  };
  PermutedTriple firstTriple_;
  PermutedTriple lastTriple_;

  // Two of these are equal if all members are equal.
  bool operator==(const CompressedBlockMetadata&) const = default;
};

// Serialization of the `OffsetAndcompressedSize` subclass.
AD_SERIALIZE_FUNCTION(CompressedBlockMetadata::OffsetAndCompressedSize) {
  serializer | arg.offsetInFile_;
  serializer | arg.compressedSize_;
}

// Serialization of the block metadata.
AD_SERIALIZE_FUNCTION(CompressedBlockMetadata) {
  serializer | arg.offsetsAndCompressedSize_;
  serializer | arg.numRows_;
  serializer | arg.firstTriple_;
  serializer | arg.lastTriple_;
}

// The metadata of a whole compressed "relation", where relation refers to a
// maximal sequence of triples with equal first component (e.g., P for the PSO
// permutation).
struct CompressedRelationMetadata {
  Id col0Id_;
  size_t numRows_;
  float multiplicityCol1_;  // E.g., in PSO this is the multiplicity of "S".
  float multiplicityCol2_;  // E.g., in PSO this is the multiplicity of "O".
  // If this "relation" is contained in a block together with other "relations",
  // then all of these relations are contained only in this block and
  // `offsetInBlock_` stores the offset in this block (referring to the index in
  // the uncompressed sequence of triples).  Otherwise, this "relation" is
  // stored in one or several blocks of its own, and we set `offsetInBlock_` to
  // `Id(-1)`.
  uint64_t offsetInBlock_ = std::numeric_limits<uint64_t>::max();

  size_t getNofElements() const { return numRows_; }

  // Setters and getters for the multiplicities.
  float getCol1Multiplicity() const { return multiplicityCol1_; }
  float getCol2Multiplicity() const { return multiplicityCol2_; }
  void setCol1Multiplicity(float mult) { multiplicityCol1_ = mult; }
  void setCol2Multiplicity(float mult) { multiplicityCol2_ = mult; }

  bool isFunctional() const { return multiplicityCol1_ == 1.0f; }

  // Two of these are equal if all members are equal.
  bool operator==(const CompressedRelationMetadata&) const = default;
};

// Serialization of the compressed "relation" meta data.
AD_SERIALIZE_FUNCTION(CompressedRelationMetadata) {
  serializer | arg.col0Id_;
  serializer | arg.numRows_;
  serializer | arg.multiplicityCol1_;
  serializer | arg.multiplicityCol2_;
  serializer | arg.offsetInBlock_;
}

/// Manage the compression and serialization of relations during the index
/// build.
class CompressedRelationWriter {
 private:
  ad_utility::Synchronized<ad_utility::File> outfile_;
  ad_utility::Synchronized<std::vector<CompressedBlockMetadata>> blockBuffer_;
  // If multiple small relations are stored in the same block, keep track of the
  // first and last `col0Id`.
  Id currentBlockFirstCol0_ = Id::makeUndefined();
  Id currentBlockLastCol0_ = Id::makeUndefined();

  // The actual number of columns that is stored by this writer. Is 2 if there
  // are no additional special payloads.
  size_t numColumns_;

  ad_utility::AllocatorWithLimit<Id> allocator_ =
      ad_utility::makeUnlimitedAllocator<Id>();
  // A buffer for small relations that will be stored in the same block.
  SmallRelationsBuffer smallRelationsBuffer_{numColumns_, allocator_};
  ad_utility::MemorySize uncompressedBlocksizePerColumn_;

  // When we store a large relation with multiple blocks then we keep track of
  // its `col0Id`, mostly for sanity checks.
  Id currentCol0Id_ = Id::makeUndefined();
  size_t currentRelationPreviousSize_ = 0;

  ad_utility::TaskQueue<false> blockWriteQueue_{20, 10};

  // A dummy value for multiplicities that can only later be determined.
  static constexpr float multiplicityDummy = 42.4242f;

 public:
  /// Create using a filename, to which the relation data will be written.
  explicit CompressedRelationWriter(
      size_t numColumns, ad_utility::File f,
      ad_utility::MemorySize uncompressedBlocksizePerColumn)
      : outfile_{std::move(f)},
        numColumns_{numColumns},
        uncompressedBlocksizePerColumn_{uncompressedBlocksizePerColumn} {}
  // Two helper types used to make the interface of the function
  // `createPermutationPair` below safer and more explicit.
  using MetadataCallback =
      std::function<void(std::span<const CompressedRelationMetadata>)>;

  struct WriterAndCallback {
    CompressedRelationWriter& writer_;
    MetadataCallback callback_;
  };

  /**
   * @brief Write two permutations that only differ by the order of the col1 and
   * col2 (e.g. POS and PSO).
   * @param basename filename/path that will be used as a prefix for names of
   * temporary files.
   * @param writerAndCallback1 A writer for the first permutation together with
   * a callback that is called for each of the created metadata.
   * @param writerAndCallback2  The same as `writerAndCallback1`, but for the
   * other permutation.
   * @param sortedTriples The inputs as blocks of triples (plus possibly
   * additional columns). The first three columns must be sorted according to
   * the `permutation` (which corresponds to the `writerAndCallback1`.
   * @param permutation The permutation to be build (as a permutation of the
   * array `[0, 1, 2]`). The `sortedTriples` must be sorted by this permutation.
   */
  struct PermutationPairResult {
    size_t numDistinctCol0_;
    std::vector<CompressedBlockMetadata> blockMetadata_;
    std::vector<CompressedBlockMetadata> blockMetadataSwitched_;
  };
  static PermutationPairResult createPermutationPair(
      const std::string& basename, WriterAndCallback writerAndCallback1,
      WriterAndCallback writerAndCallback2,
      cppcoro::generator<IdTableStatic<0>> sortedTriples,
      std::array<size_t, 3> permutation,
      const std::vector<std::function<void(const IdTableStatic<0>&)>>&
          perBlockCallbacks);

  /// Get all the CompressedBlockMetaData that were created by the calls to
  /// addRelation. This also closes the writer. The typical workflow is:
  /// add all relations and then call this method.
  std::vector<CompressedBlockMetadata> getFinishedBlocks() && {
    finish();
    auto blocks = std::move(*(blockBuffer_.wlock()));
    std::ranges::sort(blocks, {}, [](const CompressedBlockMetadata& bl) {
      return std::tie(bl.firstTriple_.col0Id_, bl.firstTriple_.col1Id_,
                      bl.firstTriple_.col2Id_);
    });
    return blocks;
  }

  // Compute the multiplicity of given the number of elements and the number of
  // distinct elements. It is basically `numElements / numDistinctElements` with
  // the following addition: the result will only be exactly `1.0` if
  // `numElements == numDistinctElements`, s.t. `1.0` is equivalent to
  // `functional`. Note that this is not automatically ensured by the division
  // because of the numeric properties of `float`.
  static float computeMultiplicity(size_t numElements,
                                   size_t numDistinctElements);

  // Return the blocksize (in number of triples) of this writer. Note that the
  // actual sizes of blocks will slightly vary due to new relations starting in
  // new blocks etc.
  size_t blocksize() const {
    return uncompressedBlocksizePerColumn_.getBytes() / sizeof(Id);
  }

 private:
  /// Finish writing all relations which have previously been added, but might
  /// still be in some internal buffer.
  void finish() {
    AD_CORRECTNESS_CHECK(currentRelationPreviousSize_ == 0);
    writeBufferedRelationsToSingleBlock();
    blockWriteQueue_.finish();
    outfile_.wlock()->close();
  }

  // Compress the contents of `smallRelationsBuffer_` into a single
  // block and write it to outfile_. Update `currentBlockData_` with the meta
  // data of the written block. Then clear `smallRelationsBuffer_`.
  void writeBufferedRelationsToSingleBlock();

  // Compress the `column` and write it to the `outfile_`. Return the offset and
  // size of the compressed column in the `outfile_`.
  CompressedBlockMetadata::OffsetAndCompressedSize compressAndWriteColumn(
      std::span<const Id> column);

  // Return the number of columns that is stored inside the blocks.
  size_t numColumns() const { return numColumns_; }

  // Compress the given `block` and write it to the `outfile_`. The
  // `firstCol0Id` and `lastCol0Id` are needed to set up the block's metadata
  // which is appended to the internal buffer.
  void compressAndWriteBlock(Id firstCol0Id, Id lastCol0Id,
                             std::shared_ptr<IdTable> block);

  // Add a small relation that will be stored in a single block, possibly
  // together with other small relations.
  CompressedRelationMetadata addSmallRelation(Id col0Id, size_t numDistinctC1,
                                              IdTableView<0> relation);

  // Add a new block for a large relation that is to be stored in multiple
  // blocks. This function may only be called if one of the following holds:
  // * This is the first call to `addBlockForLargeRelation` or
  // `addSmallRelation`.
  // * The previously called function was `addSmallRelation` or
  // `finishLargeRelation`.
  // * The previously called function was `addBlockForLargeRelation` with the
  // same `col0Id`.
  void addBlockForLargeRelation(Id col0Id, std::shared_ptr<IdTable> relation);

  // This function must be called after all blocks of a large relation have been
  // added via `addBlockForLargeRelation` before any other function may be
  // called. In particular, it has to be called after the last block of the last
  // relation was added (in case this relation is large). Otherwise, an
  // assertion inside the `finish()` function (which is also called by the
  // destructor) will fail.
  CompressedRelationMetadata finishLargeRelation(size_t numDistinctC1);

  // Add a complete large relation by calling `addBlockForLargeRelation` for
  // each block in the `sortedBlocks` and then calling `finishLargeRelation`.
  // The number of distinct col1 entries will be computed from the blocks
  // directly.
  CompressedRelationMetadata addCompleteLargeRelation(Id col0Id,
                                                      auto&& sortedBlocks);

  // This is the function in `CompressedRelationsTest.cpp` that tests the
  // internals of this class and therefore needs private access.
  friend void testCompressedRelations(const auto& inputs,
                                      std::string testCaseName,
                                      ad_utility::MemorySize blocksize);
};

using namespace std::string_view_literals;

/// Manage the reading of relations from disk that have been previously written
/// using the `CompressedRelationWriter`.
class CompressedRelationReader {
  template <typename T>
  using vector = std::vector<T>;

 public:
  using Allocator = ad_utility::AllocatorWithLimit<Id>;
  using ColumnIndicesRef = std::span<const ColumnIndex>;
  using ColumnIndices = std::vector<ColumnIndex>;
  using CancellationHandle = ad_utility::SharedCancellationHandle;

  // The specification of a scan operation for a given permutation.
  // Can either be a full scan (all three elements are `std::nullopt`),
  // a scan for a fixed `col0Id`, a scan for a fixed `col0Id` and `col1Id`,
  // or even a scan for a single triple to check whether it is contained in
  // the knowledge graph at all. The values which are `nullopt` become variables
  // and are returned as columns in the result of the scan.
  class ScanSpecification {
   private:
    using T = std::optional<Id>;

    T col0Id_;
    T col1Id_;
    T col2Id_;

    void validate() const {
      bool c0 = col0Id_.has_value();
      bool c1 = col1Id_.has_value();
      bool c2 = col2Id_.has_value();
      if (!c0) {
        AD_CORRECTNESS_CHECK(!c1 && !c2);
      }
      if (!c1) {
        AD_CORRECTNESS_CHECK(!c2);
      }
    }

   public:
    ScanSpecification(T col0Id, T col1Id, T col2Id)
        : col0Id_{col0Id}, col1Id_{col1Id}, col2Id_{col2Id} {
      validate();
    }
    const T& col0Id() const { return col0Id_; }
    const T& col1Id() const { return col1Id_; }
    const T& col2Id() const { return col2Id_; }

    // Only used in tests.
    void setCol1Id(T col1Id) {
      col1Id_ = col1Id;
      validate();
    }

    bool matches(const IdTriple& triple) {
      return !col0Id_.has_value() ||
             (triple[0] == col0Id_.value() &&
              (!col1Id_.has_value() ||
               (triple[1] == col1Id_.value() &&
                (!col2Id_.has_value() || triple[2] == col2Id_.value()))));
    }
  };

  // The metadata of a single relation together with a subset of its
  // blocks and possibly a `col1Id` for additional filtering. This is used as
  // the input to several functions below that take such an input.
  struct MetadataAndBlocks {
    ScanSpecification scanSpec_;
    const std::span<const CompressedBlockMetadata> blockMetadata_;

    // If set, `firstAndLastTriple_` contains the first and the last triple
    // of the specified relation (and being filtered by the `col1Id` if
    // specified). This might be different from the first triple in the first
    // block (in the case of the `firstTriple_`, similarly for `lastTriple_`)
    // because the first and last block might also contain other relations, or
    // the same relation but with different `col1Id`s.
    struct FirstAndLastTriple {
      CompressedBlockMetadata::PermutedTriple firstTriple_;
      CompressedBlockMetadata::PermutedTriple lastTriple_;
    };
    std::optional<FirstAndLastTriple> firstAndLastTriple_;
  };

  struct LazyScanMetadata {
    size_t numBlocksRead_ = 0;
    size_t numBlocksAll_ = 0;
    size_t numElementsRead_ = 0;
    std::chrono::milliseconds blockingTime_ = std::chrono::milliseconds::zero();
  };

  using IdTableGenerator = cppcoro::generator<IdTable, LazyScanMetadata>;

 private:
  // This cache stores a small number of decompressed blocks. Its current
  // purpose is to make the e2e-tests run fast. They contain many SPARQL queries
  // with ?s ?p ?o triples in the body.
  // Note: The cache is thread-safe and using it does not change the semantics
  // of this class, so it is safe to mark it as `mutable` to make the `scan`
  // functions below `const`.
  mutable ad_utility::ConcurrentCache<ad_utility::HeapBasedLRUCache<
      off_t, DecompressedBlock, DecompressedBlockSizeGetter>>
      blockCache_{20ul};

  // The allocator used to allocate intermediate buffers.
  mutable Allocator allocator_;

  // The file that stores the actual permutations.
  ad_utility::File file_;

  bool useUpdates_ = false;

 public:
  explicit CompressedRelationReader(Allocator allocator, ad_utility::File file)
      : allocator_{std::move(allocator)}, file_{std::move(file)} {}

  // Get the blocks (an ordered subset of the blocks that are passed in via the
  // `metadataAndBlocks`) where the `col1Id` can theoretically match one of the
  // elements in the `joinColumn` (The col0Id is fixed and specified by the
  // `metadataAndBlocks`). The join column of the scan is the first column that
  // is not fixed by the `metadataAndBlocks`, so the middle column (col1) in
  // case the `metadataAndBlocks` doesn't contain a `col1Id`, or the last column
  // (col2) else.
  static std::vector<CompressedBlockMetadata> getBlocksForJoin(
      std::span<const Id> joinColumn,
      const MetadataAndBlocks& metadataAndBlocks);

  // For each of `metadataAndBlocks, metadataAndBlocks2` get the blocks (an
  // ordered subset of the blocks in the `scanMetadata` that might contain
  // matching elements in the following scenario: The result of
  // `metadataAndBlocks` is joined with the result of `metadataAndBlocks2`. For
  // each of the inputs the join column is the first column that is not fixed by
  // the metadata, so the middle column (col1) in case the `scanMetadata`
  // doesn't contain a `col1Id`, or the last column (col2) else.
  static std::array<std::vector<CompressedBlockMetadata>, 2> getBlocksForJoin(
      const MetadataAndBlocks& metadataAndBlocks,
      const MetadataAndBlocks& metadataAndBlocks2);

  /**
   * @brief For a permutation XYZ, retrieve all Z for given X and Y (if `col1Id`
   * is set) or all YZ for a given X (if `col1Id` is `std::nullopt`.
   *
   * @param metadata The metadata of the given X.
   * @param col1Id The ID for Y. If `std::nullopt`, then the Y will be also
   * returned as a column.
   * @param blocks The metadata of the on-disk blocks for the given
   * permutation.
   * @param file The file in which the permutation is stored.
   * @param result The ID table to which we write the result. It must have
   * exactly one column.
   * @param cancellationHandle An `CancellationException` will be thrown if the
   * cancellationHandle runs out during the execution of this function.
   *
   * The arguments `metadata`, `blocks`, and `file` must all be obtained from
   * The same `CompressedRelationWriter` (see below).
   */
  IdTable scan(const ScanSpecification& scanSpec,
               std::span<const CompressedBlockMetadata> blocks,
               ColumnIndicesRef additionalColumns,
               const CancellationHandle& cancellationHandle,
               const LocatedTriplesPerBlock& locatedTriplesPerBlock) const;

  // Similar to `scan` (directly above), but the result of the scan is lazily
  // computed and returned as a generator of the single blocks that are scanned.
  // The blocks are guaranteed to be in order.
  CompressedRelationReader::IdTableGenerator lazyScan(
      ScanSpecification scanSpec,
      std::vector<CompressedBlockMetadata> blockMetadata,
      ColumnIndices additionalColumns, CancellationHandle cancellationHandle,
      const LocatedTriplesPerBlock& locatedTriplesPerBlock) const;

  // Only get the size of the result for a given permutation XYZ for a given X
  // and Y. This can be done by scanning one or two blocks. Note: The overload
  // of this function where only the X is given is not needed, as the size of
  // these scans can be retrieved from the `CompressedRelationMetadata`
  // directly.
  size_t getResultSizeOfScan(
      const ScanSpecification& scanSpec,
      const vector<CompressedBlockMetadata>& blocks,
      const LocatedTriplesPerBlock& locatedTriplesPerBlock) const;

  // For a given relation, determine the `col1Id`s and their counts. This is
  // used for `computeGroupByObjectWithCount`.
  IdTable getDistinctCol1IdsAndCounts(
      Id col0Id, const std::vector<CompressedBlockMetadata>& allBlocksMetadata,
      const CancellationHandle& cancellationHandle,
      const LocatedTriplesPerBlock& locatedTriplesPerBlock) const;

  // For all `col0Ids` determine their counts. This is
  // used for `computeGroupByForFullScan`.
  IdTable getDistinctCol0IdsAndCounts(
      const std::vector<CompressedBlockMetadata>& allBlocksMetadata,
      const CancellationHandle& cancellationHandle,
      const LocatedTriplesPerBlock& locatedTriplesPerBlock) const;

  std::optional<CompressedRelationMetadata> getMetadataForSmallRelation(
      const std::vector<CompressedBlockMetadata>& allBlocksMetadata, Id col0Id,
      const LocatedTriplesPerBlock& locatedTriplesPerBlock) const;

  // Get the contiguous subrange of the given `blockB` for the blocks
  // that contain the triples that have the relationId/col0Id that was specified
  // by the `medata`. If the `col1Id` is specified (not `nullopt`), then the
  // blocks are additionally filtered by the given `col1Id`.
  static std::tuple<std::span<const CompressedBlockMetadata>, size_t>
  getRelevantBlocks(const ScanSpecification& blockA,
                    std::span<const CompressedBlockMetadata> blockB);

  // The same function, but specify the arguments as the `MetadataAndBlocks`
  // struct.
  static std::tuple<std::span<const CompressedBlockMetadata>, size_t>
  getBlocksFromMetadata(const MetadataAndBlocks& metadataAndBlocks);

  // Get the first and the last triple that the result of a `scan` with the
  // given arguments would lead to. Throw an exception if the scan result would
  // be empty. This function is used to more efficiently filter the blocks of
  // index scans between joining them to get better estimates for the beginning
  // and end of incomplete blocks.
  MetadataAndBlocks::FirstAndLastTriple getFirstAndLastTriple(
      const MetadataAndBlocks& metadataAndBlocks,
      const LocatedTriplesPerBlock& locatedTriplesPerBlock) const;

  // Get access to the underlying allocator
  const Allocator& allocator() const { return allocator_; }

  // Enable/disable the use of triples gathered from Updates when querying.
  void enableUpdateUse();
  void disableUpdateUse();

 private:
  // Read the block that is identified by the `blockMetaData` from the `file`.
  // Only the columns specified by `columnIndices` are read.
  CompressedBlock readCompressedBlockFromFile(
      const CompressedBlockMetadata& blockMetaData,
      ColumnIndicesRef columnIndices) const;

  // Decompress the `compressedBlock`. The number of rows that the block will
  // have after decompression must be passed in via the `numRowsToRead`
  // argument. It is typically obtained from the corresponding
  // `CompressedBlockMetaData`.
  DecompressedBlock decompressBlock(const CompressedBlock& compressedBlock,
                                    size_t numRowsToRead) const;

<<<<<<< HEAD
  // Similar to `decompressBlock`, but the block is directly decompressed into
  // the `table`, starting at the `offsetInTable`-th row. The `table` and the
  // `compressedBlock` must have the same number of columns, and the `table`
  // must have at least `numRowsToRead + offsetInTable` rows.
  static void decompressBlockToExistingIdTable(
      const CompressedBlock& compressedBlock, size_t numRowsToRead,
      IdTable& table, size_t offsetInTable,
      const LocatedTriplesPerBlock& locatedTriples, size_t blockIndex);

  DecompressedBlock addUpdateTriples(
      DecompressedBlock block, const LocatedTriplesPerBlock& locatedTriples,
      size_t blockIndex) const;

=======
>>>>>>> f9e730cf
  // Helper function used by `decompressBlock` and
  // `decompressBlockToExistingIdTable`. Decompress the `compressedColumn` and
  // store the result at the `iterator`. For the `numRowsToRead` argument, see
  // the documentation of `decompressBlock`.
  template <typename Iterator>
  static void decompressColumn(const std::vector<char>& compressedColumn,
                               size_t numRowsToRead, Iterator iterator);

 public:
  // Read the block that is identified by the `blockMetaData` from the `file`,
  // decompress and return it. Only the columns specified by the `columnIndices`
  // are returned.
  DecompressedBlock readAndDecompressBlock(
      const CompressedBlockMetadata& blockMetaData,
      ColumnIndicesRef columnIndices,
      const LocatedTriplesPerBlock& locatedTriples, size_t blockIndex,
      bool useUpdates) const;

 private:
  // Read the block identified by `blockMetadata` from disk, decompress it, and
  // return the part that matches `col1Id` (or the whole block if `col1Id` is
  // `nullopt`). The block must contain triples from the relation identified by
  // `relationMetadata`. If `scanMetadata` is not `nullopt`, update information
  // about the number of blocks and elements read.
  //
  // NOTE: When all triples in the block match the `col1Id`, this method makes
  // an unnecessary copy of the block. Therefore, if you know that you need the
  // whole block, use `readAndDecompressBlock` instead.
  DecompressedBlock readPossiblyIncompleteBlock(
      const ScanSpecification& scanSpec,
      const CompressedBlockMetadata& blockMetadata,
      std::optional<std::reference_wrapper<LazyScanMetadata>> scanMetadata,
      ColumnIndicesRef columnIndices,
      const LocatedTriplesPerBlock& locatedTriples, size_t blockIndex,
      bool useUpdates) const;

  // Yield all the blocks in the range `[beginBlock, endBlock)`. If the
  // `columnIndices` are set, only the specified columns from the blocks
  // are yielded, else all columns are yielded. The blocks are yielded
  // in the correct order, but asynchronously read and decompressed using
  // multiple worker threads.
  IdTableGenerator asyncParallelBlockGenerator(
      auto beginBlock, auto endBlock, ColumnIndices columnIndices,
      CancellationHandle cancellationHandle,
      const LocatedTriplesPerBlock& locatedTriplesPerBlock) const;

  // Return a vector that consists of the concatenation of `baseColumns` and
  // `additionalColumns`
  static std::vector<ColumnIndex> prepareColumnIndices(
      std::initializer_list<ColumnIndex> baseColumns,
      ColumnIndicesRef additionalColumns);

  // If `col1Id` is specified, `return {1, additionalColumns...}`, else return
  // `{0, 1, additionalColumns}`.
  // These are exactly the columns that are returned by a scan depending on
  // whether the `col1Id` is specified or not.
  static std::vector<ColumnIndex> prepareColumnIndices(
      const ScanSpecification& scanSpec, ColumnIndicesRef additionalColumns);

  // The common implementation for `getDistinctCol0IdsAndCounts` and
  // `getCol1IdsAndCounts`.
  IdTable getDistinctColIdsAndCountsImpl(
      ad_utility::InvocableWithConvertibleReturnType<
          Id, const CompressedBlockMetadata::PermutedTriple&> auto idGetter,
      const ScanSpecification& scanSpec,
      const std::vector<CompressedBlockMetadata>& allBlocksMetadata,
      const CancellationHandle& cancellationHandle,
      const LocatedTriplesPerBlock& locatedTriplesPerBlock) const;
};

// TODO<joka921>
/*
 * 1. Also let the compressedRelationReader know about the contained block data
 * and the number of columns etc. to make the permutation class a thinner
 * wrapper.
 * 2. Then add assertions that we only get valid column indices specified.
 */

#endif  // QLEVER_COMPRESSEDRELATION_H<|MERGE_RESOLUTION|>--- conflicted
+++ resolved
@@ -566,22 +566,10 @@
   DecompressedBlock decompressBlock(const CompressedBlock& compressedBlock,
                                     size_t numRowsToRead) const;
 
-<<<<<<< HEAD
-  // Similar to `decompressBlock`, but the block is directly decompressed into
-  // the `table`, starting at the `offsetInTable`-th row. The `table` and the
-  // `compressedBlock` must have the same number of columns, and the `table`
-  // must have at least `numRowsToRead + offsetInTable` rows.
-  static void decompressBlockToExistingIdTable(
-      const CompressedBlock& compressedBlock, size_t numRowsToRead,
-      IdTable& table, size_t offsetInTable,
-      const LocatedTriplesPerBlock& locatedTriples, size_t blockIndex);
-
   DecompressedBlock addUpdateTriples(
       DecompressedBlock block, const LocatedTriplesPerBlock& locatedTriples,
       size_t blockIndex) const;
 
-=======
->>>>>>> f9e730cf
   // Helper function used by `decompressBlock` and
   // `decompressBlockToExistingIdTable`. Decompress the `compressedColumn` and
   // store the result at the `iterator`. For the `numRowsToRead` argument, see
