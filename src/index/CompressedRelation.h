--- conflicted
+++ resolved
@@ -500,11 +500,8 @@
                std::span<const CompressedBlockMetadata> blocks,
                ColumnIndicesRef additionalColumns,
                const CancellationHandle& cancellationHandle,
-<<<<<<< HEAD
-               const LocatedTriplesPerBlock& locatedTriplesPerBlock) const;
-=======
+               const LocatedTriplesPerBlock& locatedTriplesPerBlock,
                const LimitOffsetClause& limitOffset = {}) const;
->>>>>>> 14d6e1cc
 
   // Similar to `scan` (directly above), but the result of the scan is lazily
   // computed and returned as a generator of the single blocks that are scanned.
@@ -513,11 +510,8 @@
       ScanSpecification scanSpec,
       std::vector<CompressedBlockMetadata> blockMetadata,
       ColumnIndices additionalColumns, CancellationHandle cancellationHandle,
-<<<<<<< HEAD
-      const LocatedTriplesPerBlock& locatedTriplesPerBlock) const;
-=======
+      const LocatedTriplesPerBlock& locatedTriplesPerBlock,
       LimitOffsetClause limitOffset = {}) const;
->>>>>>> 14d6e1cc
 
   // Only get the size of the result for a given permutation XYZ for a given X
   // and Y. This can be done by scanning one or two blocks. Note: The overload
@@ -641,12 +635,8 @@
   IdTableGenerator asyncParallelBlockGenerator(
       auto beginBlock, auto endBlock, ColumnIndices columnIndices,
       CancellationHandle cancellationHandle,
-<<<<<<< HEAD
       const LocatedTriplesPerBlock& locatedTriplesPerBlock,
-      size_t numIndexColumns) const;
-=======
-      LimitOffsetClause& limitOffset) const;
->>>>>>> 14d6e1cc
+      size_t numIndexColumns, LimitOffsetClause& limitOffset) const;
 
   // Return a vector that consists of the concatenation of `baseColumns` and
   // `additionalColumns`
