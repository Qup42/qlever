//  Copyright 2023, University of Freiburg,
//                  Chair of Algorithms and Data Structures.
//  Author: Johannes Kalmbach <kalmbach@cs.uni-freiburg.de>

#include "index/Permutation.h"

#include "absl/strings/str_cat.h"
#include "util/StringUtils.h"

// _____________________________________________________________________
Permutation::Permutation(Enum permutation,
                         const LocatedTriplesPerBlock& locatedTriplesPerBlock,
                         Allocator allocator)
    : readableName_(toString(permutation)),
      fileSuffix_(absl::StrCat(".", ad_utility::utf8ToLower(readableName_))),
      keyOrder_(toKeyOrder(permutation)),
      allocator_{std::move(allocator)},
      locatedTriplesPerBlock_{locatedTriplesPerBlock} {}

// _____________________________________________________________________
void Permutation::loadFromDisk(const std::string& onDiskBase) {
  if constexpr (MetaData::isMmapBased_) {
    meta_.setup(onDiskBase + ".index" + fileSuffix_ + MMAP_FILE_SUFFIX,
                ad_utility::ReuseTag(), ad_utility::AccessPattern::Random);
  }
  auto filename = string(onDiskBase + ".index" + fileSuffix_);
  ad_utility::File file;
  try {
    file.open(filename, "r");
  } catch (const std::runtime_error& e) {
    AD_THROW("Could not open the index file " + filename +
             " for reading. Please check that you have read access to "
             "this file. If it does not exist, your index is broken. The error "
             "message was: " +
             e.what());
  }
  meta_.readFromFile(&file);
  reader_.emplace(allocator_, std::move(file));
  LOG(INFO) << "Registered " << readableName_
            << " permutation: " << meta_.statistics() << std::endl;
  isLoaded_ = true;
}

// _____________________________________________________________________
IdTable Permutation::scan(const ScanSpecification& scanSpec,
                          ColumnIndicesRef additionalColumns,
                          const CancellationHandle& cancellationHandle,
                          const LimitOffsetClause& limitOffset) const {
  if (!isLoaded_) {
    throw std::runtime_error("This query requires the permutation " +
                             readableName_ + ", which was not loaded");
  }

  return reader().scan(scanSpec, locatedTriplesPerBlock_.getAugmentedMetadata(),
                       additionalColumns, cancellationHandle,
                       locatedTriplesPerBlock_, limitOffset);
}

// _____________________________________________________________________
size_t Permutation::getResultSizeOfScan(
    const ScanSpecification& scanSpec) const {
  return reader().getResultSizeOfScan(
      scanSpec, locatedTriplesPerBlock_.getAugmentedMetadata(),
      locatedTriplesPerBlock_);
}

// ____________________________________________________________________________
IdTable Permutation::getDistinctCol1IdsAndCounts(
    Id col0Id, const CancellationHandle& cancellationHandle) const {
  return reader().getDistinctCol1IdsAndCounts(
      col0Id, locatedTriplesPerBlock_.getAugmentedMetadata(),
      cancellationHandle, locatedTriplesPerBlock_);
}

// ____________________________________________________________________________
IdTable Permutation::getDistinctCol0IdsAndCounts(
    const CancellationHandle& cancellationHandle) const {
  return reader().getDistinctCol0IdsAndCounts(
      locatedTriplesPerBlock_.getAugmentedMetadata(), cancellationHandle,
      locatedTriplesPerBlock_);
}

// _____________________________________________________________________
std::array<size_t, 3> Permutation::toKeyOrder(Permutation::Enum permutation) {
  using enum Permutation::Enum;
  switch (permutation) {
    case POS:
      return {1, 2, 0};
    case PSO:
      return {1, 0, 2};
    case SOP:
      return {0, 2, 1};
    case SPO:
      return {0, 1, 2};
    case OPS:
      return {2, 1, 0};
    case OSP:
      return {2, 0, 1};
  }
  AD_FAIL();
}

// _____________________________________________________________________
std::string_view Permutation::toString(Permutation::Enum permutation) {
  using enum Permutation::Enum;
  switch (permutation) {
    case POS:
      return "POS";
    case PSO:
      return "PSO";
    case SOP:
      return "SOP";
    case SPO:
      return "SPO";
    case OPS:
      return "OPS";
    case OSP:
      return "OSP";
  }
  AD_FAIL();
}

// _____________________________________________________________________
std::optional<CompressedRelationMetadata> Permutation::getMetadata(
    Id col0Id) const {
  if (meta_.col0IdExists(col0Id)) {
    return meta_.getMetaData(col0Id);
  }
  return reader().getMetadataForSmallRelation(
      locatedTriplesPerBlock_.getAugmentedMetadata(), col0Id,
      locatedTriplesPerBlock_);
}

// _____________________________________________________________________
std::optional<Permutation::MetadataAndBlocks> Permutation::getMetadataAndBlocks(
    const ScanSpecification& scanSpec) const {
<<<<<<< HEAD
  auto relevantBlocks = CompressedRelationReader::getRelevantBlocks(
      scanSpec, locatedTriplesPerBlock_.getAugmentedMetadata());
  MetadataAndBlocks result{scanSpec, relevantBlocks, std::nullopt};

  result.firstAndLastTriple_ =
      reader().getFirstAndLastTriple(result, locatedTriplesPerBlock_);
  return result;
=======
  CompressedRelationReader::ScanSpecAndBlocks mb{
      scanSpec,
      CompressedRelationReader::getRelevantBlocks(scanSpec, meta_.blockData())};

  auto firstAndLastTriple = reader().getFirstAndLastTriple(mb);
  if (!firstAndLastTriple.has_value()) {
    return std::nullopt;
  }
  return MetadataAndBlocks{std::move(mb),
                           std::move(firstAndLastTriple.value())};
>>>>>>> 996315fc
}

// _____________________________________________________________________
Permutation::IdTableGenerator Permutation::lazyScan(
    const ScanSpecification& scanSpec,
    std::optional<std::vector<CompressedBlockMetadata>> blocks,
    ColumnIndicesRef additionalColumns,
    ad_utility::SharedCancellationHandle cancellationHandle,
    const LimitOffsetClause& limitOffset) const {
  if (!blocks.has_value()) {
    auto blockSpan = CompressedRelationReader::getRelevantBlocks(
        scanSpec, locatedTriplesPerBlock_.getAugmentedMetadata());
    blocks = std::vector(blockSpan.begin(), blockSpan.end());
  }
  ColumnIndices columns{additionalColumns.begin(), additionalColumns.end()};
  LOG(INFO) << "scanning " << readableName() << std::endl;
  return reader().lazyScan(scanSpec, std::move(blocks.value()),
                           std::move(columns), std::move(cancellationHandle),
                           locatedTriplesPerBlock_, limitOffset);
}
const vector<CompressedBlockMetadata>& Permutation::augmentedBlockData() const {
  return locatedTriplesPerBlock_.getAugmentedMetadata();
}

// _____________________________________________________________________
void Permutation::enableUpdates(bool enable) {
  AD_CORRECTNESS_CHECK(reader_.has_value());
  reader_.value().enableUpdates(enable);
}<|MERGE_RESOLUTION|>--- conflicted
+++ resolved
@@ -134,26 +134,18 @@
 // _____________________________________________________________________
 std::optional<Permutation::MetadataAndBlocks> Permutation::getMetadataAndBlocks(
     const ScanSpecification& scanSpec) const {
-<<<<<<< HEAD
   auto relevantBlocks = CompressedRelationReader::getRelevantBlocks(
       scanSpec, locatedTriplesPerBlock_.getAugmentedMetadata());
-  MetadataAndBlocks result{scanSpec, relevantBlocks, std::nullopt};
+  CompressedRelationReader::ScanSpecAndBlocks mb{scanSpec, relevantBlocks,
+                                                 std::nullopt};
 
-  result.firstAndLastTriple_ =
-      reader().getFirstAndLastTriple(result, locatedTriplesPerBlock_);
-  return result;
-=======
-  CompressedRelationReader::ScanSpecAndBlocks mb{
-      scanSpec,
-      CompressedRelationReader::getRelevantBlocks(scanSpec, meta_.blockData())};
-
-  auto firstAndLastTriple = reader().getFirstAndLastTriple(mb);
+  auto firstAndLastTriple =
+      reader().getFirstAndLastTriple(mb, locatedTriplesPerBlock_);
   if (!firstAndLastTriple.has_value()) {
     return std::nullopt;
   }
   return MetadataAndBlocks{std::move(mb),
                            std::move(firstAndLastTriple.value())};
->>>>>>> 996315fc
 }
 
 // _____________________________________________________________________
