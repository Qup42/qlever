// Copyright 2018, University of Freiburg,
// Chair of Algorithms and Data Structures.
// Author: Florian Kramer (florian.kramer@mail.uni-freiburg.de)

#include <gtest/gtest.h>
#include <algorithm>
#include <cstdio>
#include "../src/engine/CallFixedSize.h"
#include "../src/engine/CountAvailablePredicates.h"
#include "../src/engine/HasPredicateScan.h"

ad_utility::LimitedAllocator<Id>& alloc() {
  static ad_utility::LimitedAllocator<Id> a{
      ad_utility::makeAllocationState(4000000000)};
  return a;
}
// used to test HasRelationScan with a subtree
class DummyOperation : public Operation {
 public:
  DummyOperation(QueryExecutionContext* ctx) : Operation(ctx) {}
  virtual void computeResult(ResultTable* result) override {
    result->_resultTypes.push_back(ResultTable::ResultType::KB);
    result->_resultTypes.push_back(ResultTable::ResultType::KB);
    result->_data.setCols(2);
    for (size_t i = 0; i < 10; i++) {
      result->_data.push_back({10 - i, 2 * i});
    }
    result->finish();
  }

  string asString(size_t indent = 0) const override {
    (void)indent;
    return "dummy";
  }

  string getDescriptor() const override { return "dummy"; }

  virtual size_t getResultWidth() const override { return 2; }

  virtual vector<size_t> resultSortedOn() const override { return {1}; }

  virtual void setTextLimit(size_t limit) override { (void)limit; }

  virtual size_t getCostEstimate() override { return 10; }

  virtual size_t getSizeEstimate() override { return 10; }

  virtual float getMultiplicity(size_t col) override {
    (void)col;
    return 1;
  }

  vector<QueryExecutionTree*> getChildren() override { return {}; }

  virtual bool knownEmptyResult() override { return false; }

  virtual ad_utility::HashMap<string, size_t> getVariableColumns()
      const override {
    ad_utility::HashMap<string, size_t> m;
    m["?a"] = 0;
    m["?b"] = 1;
    return m;
  }
};

TEST(HasPredicateScan, freeS) {
  // Used to store the result.
  ResultTable resultTable{alloc()};
  resultTable._data.setCols(1);
  // Maps entities to their patterns. If an entity id is higher than the lists
  // length the hasRelation relation is used instead.
  vector<PatternID> hasPattern = {0, NO_PATTERN, NO_PATTERN, 1, 0};
  // The has relation relation, which is used when an entity does not have a
  // pattern
  vector<vector<Id>> hasRelationSrc = {{},     {0, 3}, {0},    {}, {},
                                       {0, 3}, {3, 4}, {2, 4}, {3}};
  // Maps pattern ids to patterns
  vector<vector<Id>> patternsSrc = {{0, 2, 3}, {1, 3, 4, 2, 0}};

  // These are used to store the relations and patterns in contiguous blocks
  // of memory.
  CompactStringVector<Id, Id> hasRelation(hasRelationSrc);
  CompactStringVector<size_t, Id> patterns(patternsSrc);

  // Find all entities that are in a triple with predicate 3
  HasPredicateScan::computeFreeS(&resultTable, 3, hasPattern, hasRelation,
                                 patterns);
  IdTable& result = resultTable._data;

  // the result set does not guarantee any sorting so we have to sort manually
  std::sort(result.begin(), result.end(),
            [](const auto& a, const auto& b) { return a[0] < b[0]; });

  // three entties with a pattern and four entities without one are in the
  // relation
  ASSERT_EQ(7u, result.size());
  ASSERT_EQ(0u, result[0][0]);
  ASSERT_EQ(1u, result[1][0]);
  ASSERT_EQ(3u, result[2][0]);
  ASSERT_EQ(4u, result[3][0]);
  ASSERT_EQ(5u, result[4][0]);
  ASSERT_EQ(6u, result[5][0]);
  ASSERT_EQ(8u, result[6][0]);
}

TEST(HasPredicateScan, freeO) {
  // Used to store the result.
  ResultTable resultTable{alloc()};
  resultTable._data.setCols(1);
  // Maps entities to their patterns. If an entity id is higher than the lists
  // length the hasRelation relation is used instead.
  vector<PatternID> hasPattern = {0, NO_PATTERN, NO_PATTERN, 1, 0};
  // The has relation relation, which is used when an entity does not have a
  // pattern
  vector<vector<Id>> hasRelationSrc = {{},     {0, 3}, {0},    {}, {},
                                       {0, 3}, {3, 4}, {2, 4}, {3}};
  // Maps pattern ids to patterns
  vector<vector<Id>> patternsSrc = {{0, 2, 3}, {1, 3, 4, 2, 0}};

  // These are used to store the relations and patterns in contiguous blocks
  // of memory.
  CompactStringVector<Id, Id> hasRelation(hasRelationSrc);
  CompactStringVector<size_t, Id> patterns(patternsSrc);

  // Find all predicates for entity 3 (pattern 1)
  HasPredicateScan::computeFreeO(&resultTable, 3, hasPattern, hasRelation,
                                 patterns);
  IdTable& result = resultTable._data;

  ASSERT_EQ(5u, result.size());
  ASSERT_EQ(1u, result[0][0]);
  ASSERT_EQ(3u, result[1][0]);
  ASSERT_EQ(4u, result[2][0]);
  ASSERT_EQ(2u, result[3][0]);
  ASSERT_EQ(0u, result[4][0]);

  resultTable._data.clear();

  // Find all predicates for entity 6 (has-relation entry 6)
  HasPredicateScan::computeFreeO(&resultTable, 6, hasPattern, hasRelation,
                                 patterns);

  ASSERT_EQ(2u, result.size());
  ASSERT_EQ(3u, result[0][0]);
  ASSERT_EQ(4u, result[1][0]);
}

TEST(HasPredicateScan, fullScan) {
  // Used to store the result.
  ResultTable resultTable{alloc()};
  resultTable._data.setCols(2);
  // Maps entities to their patterns. If an entity id is higher than the lists
  // length the hasRelation relation is used instead.
  vector<PatternID> hasPattern = {0, NO_PATTERN, NO_PATTERN, 1, 0};
  // The has relation relation, which is used when an entity does not have a
  // pattern
  vector<vector<Id>> hasRelationSrc = {{}, {0, 3}, {0}, {}, {}, {0, 3}};
  // Maps pattern ids to patterns
  vector<vector<Id>> patternsSrc = {{0, 2, 3}, {1, 3, 4, 2, 0}};

  // These are used to store the relations and patterns in contiguous blocks
  // of memory.
  CompactStringVector<Id, Id> hasRelation(hasRelationSrc);
  CompactStringVector<size_t, Id> patterns(patternsSrc);

  // Query for all relations
  HasPredicateScan::computeFullScan(&resultTable, hasPattern, hasRelation,
                                    patterns, 16);
  IdTable& result = resultTable._data;

  ASSERT_EQ(16u, result.size());

  // check the entity ids
  ASSERT_EQ(0u, result[0][0]);
  ASSERT_EQ(0u, result[1][0]);
  ASSERT_EQ(0u, result[2][0]);
  ASSERT_EQ(1u, result[3][0]);
  ASSERT_EQ(1u, result[4][0]);
  ASSERT_EQ(2u, result[5][0]);
  ASSERT_EQ(3u, result[6][0]);
  ASSERT_EQ(3u, result[7][0]);
  ASSERT_EQ(3u, result[8][0]);
  ASSERT_EQ(3u, result[9][0]);
  ASSERT_EQ(3u, result[10][0]);
  ASSERT_EQ(4u, result[11][0]);
  ASSERT_EQ(4u, result[12][0]);
  ASSERT_EQ(4u, result[13][0]);
  ASSERT_EQ(5u, result[14][0]);
  ASSERT_EQ(5u, result[15][0]);

  // check the predicate ids
  ASSERT_EQ(0u, result[0][1]);
  ASSERT_EQ(2u, result[1][1]);
  ASSERT_EQ(3u, result[2][1]);
  ASSERT_EQ(0u, result[3][1]);
  ASSERT_EQ(3u, result[4][1]);
  ASSERT_EQ(0u, result[5][1]);
  ASSERT_EQ(1u, result[6][1]);
  ASSERT_EQ(3u, result[7][1]);
  ASSERT_EQ(4u, result[8][1]);
  ASSERT_EQ(2u, result[9][1]);
  ASSERT_EQ(0u, result[10][1]);
  ASSERT_EQ(0u, result[11][1]);
  ASSERT_EQ(2u, result[12][1]);
  ASSERT_EQ(3u, result[13][1]);
  ASSERT_EQ(0u, result[14][1]);
  ASSERT_EQ(3u, result[15][1]);
}

TEST(HasPredicateScan, subtreeS) {
  // Used to store the result.
  ResultTable resultTable{alloc()};
  resultTable._data.setCols(3);
  // Maps entities to their patterns. If an entity id is higher than the lists
  // length the hasRelation relation is used instead.
  vector<PatternID> hasPattern = {0, NO_PATTERN, NO_PATTERN, 1, 0};
  // The has relation relation, which is used when an entity does not have a
  // pattern
  vector<vector<Id>> hasRelationSrc = {{},     {0, 3}, {0},    {}, {},
                                       {0, 3}, {3, 4}, {2, 4}, {3}};
  // Maps pattern ids to patterns
  vector<vector<Id>> patternsSrc = {{0, 2, 3}, {1, 3, 4, 2, 0}};

  // These are used to store the relations and patterns in contiguous blocks
  // of memory.
  CompactStringVector<Id, Id> hasRelation(hasRelationSrc);
  CompactStringVector<size_t, Id> patterns(patternsSrc);

  Index index;
  Engine engine;
  SubtreeCache cache(NOF_SUBTREES_TO_CACHE);
  PinnedSizes pinnedSizes;
  QueryExecutionContext ctx(index, engine, &cache, &pinnedSizes, alloc());

  // create the subtree operation
  std::shared_ptr<QueryExecutionTree> subtree =
      std::make_shared<QueryExecutionTree>(&ctx);
  std::shared_ptr<Operation> operation = std::make_shared<DummyOperation>(&ctx);

  subtree->setOperation(QueryExecutionTree::OperationType::HAS_RELATION_SCAN,
                        operation);

  std::shared_ptr<const ResultTable> subresult = subtree->getResult();
  int in_width = 2;
  int out_width = 3;
  CALL_FIXED_SIZE_2(in_width, out_width, HasPredicateScan::computeSubqueryS,
                    &resultTable._data, subresult->_data, 1, hasPattern,
                    hasRelation, patterns);

  IdTable& result = resultTable._data;

  // the sum of the count of every second entities relations
  ASSERT_EQ(10u, result.size());

  // check for the first column

  // check for the entity ids
  ASSERT_EQ(10u, result[0][0]);
  ASSERT_EQ(10u, result[1][0]);
  ASSERT_EQ(10u, result[2][0]);
  ASSERT_EQ(9u, result[3][0]);
  ASSERT_EQ(8u, result[4][0]);
  ASSERT_EQ(8u, result[5][0]);
  ASSERT_EQ(8u, result[6][0]);
  ASSERT_EQ(7u, result[7][0]);
  ASSERT_EQ(7u, result[8][0]);
  ASSERT_EQ(6u, result[9][0]);

  // check for the entity ids
  ASSERT_EQ(0u, result[0][1]);
  ASSERT_EQ(0u, result[1][1]);
  ASSERT_EQ(0u, result[2][1]);
  ASSERT_EQ(2u, result[3][1]);
  ASSERT_EQ(4u, result[4][1]);
  ASSERT_EQ(4u, result[5][1]);
  ASSERT_EQ(4u, result[6][1]);
  ASSERT_EQ(6u, result[7][1]);
  ASSERT_EQ(6u, result[8][1]);
  ASSERT_EQ(8u, result[9][1]);

  // check for the predicate ids
  ASSERT_EQ(0u, result[0][2]);
  ASSERT_EQ(2u, result[1][2]);
  ASSERT_EQ(3u, result[2][2]);
  ASSERT_EQ(0u, result[3][2]);
  ASSERT_EQ(0u, result[4][2]);
  ASSERT_EQ(2u, result[5][2]);
  ASSERT_EQ(3u, result[6][2]);
  ASSERT_EQ(3u, result[7][2]);
  ASSERT_EQ(4u, result[8][2]);
  ASSERT_EQ(3u, result[9][2]);
}

TEST(CountAvailablePredicates, patternTrickTest) {
  // The input table containing entity ids
<<<<<<< HEAD
  IdTable input(1, alloc());
  for (Id i = 0; i < 8; i++) {
=======
  IdTable input(1);
  /*for (Id i = 0; i < 8; i++) {
>>>>>>> 1cc62267
    input.push_back({i});
  }
   */
  // Used to store the result.
  IdTable result(2, alloc());
  // Maps entities to their patterns. If an entity id is higher than the lists
  // length the hasRelation relation is used instead.
  vector<PatternID> hasPattern = {0, NO_PATTERN, NO_PATTERN, 1, 0};
  // The has relation relation, which is used when an entity does not have a
  // pattern
  vector<vector<Id>> hasRelationSrc = {{},     {0, 3}, {0},    {}, {},
                                       {0, 3}, {3, 4}, {2, 4}, {3}};
  // Maps pattern ids to patterns
  vector<vector<Id>> patternsSrc = {{0, 2, 3}, {1, 3, 4, 2, 0}};

  // These are used to store the relations and patterns in contiguous blocks
  // of memory.
  CompactStringVector<Id, Id> hasRelation(hasRelationSrc);
  CompactStringVector<size_t, Id> patterns(patternsSrc);

  RuntimeInformation runtimeInfo;
  try {
    CALL_FIXED_SIZE_1(
        input.cols(), CountAvailablePredicates::computePatternTrick, input,
        &result, hasPattern, hasRelation, patterns, 0, &runtimeInfo);
  } catch (const std::runtime_error& e) {
    // More verbose output in the case of an exception occuring.
    std::cout << e.what() << std::endl;
    ASSERT_TRUE(false);
  }

  std::sort(
      result.begin(), result.end(),
      [](const auto& i1, const auto& i2) -> bool { return i1[0] < i2[0]; });
  ASSERT_EQ(5u, result.size());

  ASSERT_EQ(0u, result(0, 0));
  ASSERT_EQ(6u, result(0, 1));

  ASSERT_EQ(1u, result(1, 0));
  ASSERT_EQ(1u, result(1, 1));

  ASSERT_EQ(2u, result(2, 0));
  ASSERT_EQ(4u, result(2, 1));

  ASSERT_EQ(3u, result(3, 0));
  ASSERT_EQ(6u, result(3, 1));

  ASSERT_EQ(4u, result(4, 0));
  ASSERT_EQ(3u, result(4, 1));

  //  ASSERT_EQ(0u, result[0][0]);
  //  ASSERT_EQ(5u, result[0][1]);
  //
  //  ASSERT_EQ(1u, result[1][0]);
  //  ASSERT_EQ(1u, result[1][1]);
  //
  //  ASSERT_EQ(2u, result[2][0]);
  //  ASSERT_EQ(4u, result[2][1]);
  //
  //  ASSERT_EQ(3u, result[3][0]);
  //  ASSERT_EQ(5u, result[3][1]);
  //
  //  ASSERT_EQ(4u, result[4][0]);
  //  ASSERT_EQ(3u, result[4][1]);

  // Test the pattern trick for all entities
  result.clear();
  try {
    CountAvailablePredicates::computePatternTrickAllEntities(
        &result, hasPattern, hasRelation, patterns);
  } catch (const std::runtime_error& e) {
    // More verbose output in the case of an exception occuring.
    std::cout << e.what() << std::endl;
    ASSERT_TRUE(false);
  }
  std::sort(
      result.begin(), result.end(),
      [](const auto& i1, const auto& i2) -> bool { return i1[0] < i2[0]; });

  ASSERT_EQ(5u, result.size());

  ASSERT_EQ(0u, result[0][0]);
  ASSERT_EQ(6u, result[0][1]);

  ASSERT_EQ(1u, result[1][0]);
  ASSERT_EQ(1u, result[1][1]);

  ASSERT_EQ(2u, result[2][0]);
  ASSERT_EQ(4u, result[2][1]);

  ASSERT_EQ(3u, result[3][0]);
  ASSERT_EQ(7u, result[3][1]);

  ASSERT_EQ(4u, result[4][0]);
  ASSERT_EQ(3u, result[4][1]);
}<|MERGE_RESOLUTION|>--- conflicted
+++ resolved
@@ -293,13 +293,8 @@
 
 TEST(CountAvailablePredicates, patternTrickTest) {
   // The input table containing entity ids
-<<<<<<< HEAD
   IdTable input(1, alloc());
   for (Id i = 0; i < 8; i++) {
-=======
-  IdTable input(1);
-  /*for (Id i = 0; i < 8; i++) {
->>>>>>> 1cc62267
     input.push_back({i});
   }
    */
