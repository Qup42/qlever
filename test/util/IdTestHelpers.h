--- conflicted
+++ resolved
@@ -11,12 +11,6 @@
 // Lambdas to simply create an `Id` with a given value and type during unit
 // tests.
 namespace ad_utility::testing {
-<<<<<<< HEAD
-inline auto UndefId = []() { return Id::makeUndefined(); };
-
-inline auto IntId = [](const auto& i) { return Id::makeFromInt(i); };
-=======
->>>>>>> 9e8cc077
 
 inline auto UndefId = []() { return Id::makeUndefined(); };
 inline auto IntId = [](const auto& i) { return Id::makeFromInt(i); };
