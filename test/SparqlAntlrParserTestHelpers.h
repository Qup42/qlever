// Copyright 2022, University of Freiburg,
// Chair of Algorithms and Data Structures.
// Authors:
//   2022 Robin Textor-Falconi (textorr@informatik.uni-freiburg.de)
//   2022 Julian Mundhahs (mundhahj@tf.uni-freiburg.de)
//
// Copyright 2025, Bayerische Motoren Werke Aktiengesellschaft (BMW AG)

#ifndef QLEVER_TEST_SPARQLANTLRPARSERTESTHELPERS_H
#define QLEVER_TEST_SPARQLANTLRPARSERTESTHELPERS_H

#include <gmock/gmock.h>

#include <iostream>
#include <string>
#include <typeindex>
#include <vector>

#include "engine/sparqlExpressions/ExistsExpression.h"
#include "engine/sparqlExpressions/SparqlExpressionPimpl.h"
#include "parser/Alias.h"
#include "parser/DatasetClauses.h"
#include "parser/ParsedQuery.h"
#include "parser/SparqlParserHelpers.h"
#include "parser/TripleComponent.h"
#include "parser/data/Iri.h"
#include "parser/data/OrderKey.h"
#include "parser/data/Variable.h"
#include "util/GTestHelpers.h"
#include "util/SourceLocation.h"
#include "util/TypeTraits.h"

// Not relevant for the actual test logic, but provides
// human-readable output if a test fails.
inline std::ostream& operator<<(std::ostream& out, const GraphTerm& graphTerm) {
  std::visit(
      [&](const auto& object) {
        using T = std::decay_t<decltype(object)>;
        if constexpr (ad_utility::isSimilar<T, Literal>) {
          out << "Literal " << object.literal();
        } else if constexpr (ad_utility::isSimilar<T, BlankNode>) {
          out << "BlankNode generated: " << object.isGenerated()
              << ", label: " << object.label();
        } else if constexpr (ad_utility::isSimilar<T, Iri>) {
          out << "Iri " << object.iri();
        } else if constexpr (ad_utility::isSimilar<T, Variable>) {
          out << "Variable " << object.name();
        } else {
          static_assert(ad_utility::alwaysFalse<T>, "unknown type");
        }
      },
      static_cast<const GraphTermBase&>(graphTerm));
  return out;
}

// _____________________________________________________________________________
namespace parsedQuery {
inline std::ostream& operator<<(std::ostream& out,
                                const parsedQuery::Bind& bind) {
  out << "Bind " << bind._expression.getDescriptor() << " as "
      << bind._target.name();
  return out;
}

inline std::ostream& operator<<(std::ostream& out,
                                const parsedQuery::Values& values) {
  out << "Values: variables "
      << ::testing::PrintToString(values._inlineValues._variables) << " values "
      << ::testing::PrintToString(values._inlineValues._values);
  return out;
}

inline void PrintTo(const parsedQuery::GraphPattern& pattern,
                    std::ostream* os) {
  auto& s = *os;
  s << ::testing::PrintToString(pattern._graphPatterns);
}

}  // namespace parsedQuery

inline void PrintTo(const Alias& alias, std::ostream* os) {
  (*os) << alias.getDescriptor();
}

inline void PrintTo(const ParsedQuery& pq, std::ostream* os) {
  (*os) << "is select query: " << pq.hasSelectClause() << '\n';
  (*os) << "Variables: " << ::testing::PrintToString(pq.getVisibleVariables())
        << '\n';
  (*os) << "Graph pattern:";
  PrintTo(pq._rootGraphPattern, os);
}

// _____________________________________________________________________________

inline std::ostream& operator<<(std::ostream& out,
                                const VariableOrderKey& orderkey) {
  out << "Order " << (orderkey.isDescending_ ? "DESC" : "ASC") << " by "
      << orderkey.variable_.name();
  return out;
}

inline std::ostream& operator<<(std::ostream& out,
                                const ExpressionOrderKey& expressionOrderKey) {
  out << "Order " << (expressionOrderKey.isDescending_ ? "DESC" : "ASC")
      << " by " << expressionOrderKey.expression_.getDescriptor();
  return out;
}

// _____________________________________________________________________________

namespace sparqlExpression {

inline std::ostream& operator<<(
    std::ostream& out,
    const sparqlExpression::SparqlExpressionPimpl& expression) {
  out << "Expression:" << expression.getDescriptor();
  return out;
}
}  // namespace sparqlExpression

// _____________________________________________________________________________

inline std::ostream& operator<<(std::ostream& out,
                                const ExceptionMetadata& metadata) {
  out << "ExceptionMetadata(\"" << metadata.query_ << "\", "
      << metadata.startIndex_ << ", " << metadata.stopIndex_ << ", "
      << metadata.line_ << ", " << metadata.charPositionInLine_ << ")";
  return out;
}

// _____________________________________________________________________________
/**
 * Ensures that the matcher matches on the result of the parsing and that the
 * text has been fully consumed by the parser.
 *
 * @param resultOfParseAndText Parsing result
 * @param matcher Matcher that must be fulfilled
 */
template <typename Result, typename Matcher>
void expectCompleteParse(
    const Result& resultOfParseAndText, Matcher&& matcher,
    ad_utility::source_location l = ad_utility::source_location::current()) {
  auto trace = generateLocationTrace(l);
  EXPECT_THAT(resultOfParseAndText.resultOfParse_, matcher);
  EXPECT_TRUE(resultOfParseAndText.remainingText_.empty());
}

// _____________________________________________________________________________
/**
 * Ensures that the matcher matches on the result of the parsing and that the
 * text has not been fully consumed by the parser. rest is expected to be the
 * unconsumed input of the parser.
 *
 * @param resultOfParseAndText Parsing result
 * @param matcher Matcher that must be fulfilled
 * @param rest Input that is not consumed
 */
template <typename Result, typename Matcher>
void expectIncompleteParse(
    const Result& resultOfParseAndText, const string& rest, Matcher&& matcher,
    ad_utility::source_location l = ad_utility::source_location::current()) {
  auto trace = generateLocationTrace(l);
  EXPECT_THAT(resultOfParseAndText.resultOfParse_, matcher);
  EXPECT_EQ(resultOfParseAndText.remainingText_, rest);
}
// _____________________________________________________________________________

namespace matchers {

using testing::Matcher;
// short namespace alias
namespace p = parsedQuery;
// Recursively unwrap a std::variant object, or return a pointer
// to the argument directly if it is already unwrapped.

template <typename Current, typename... Others, typename T>
constexpr const ad_utility::Last<Current, Others...>* unwrapVariant(
    const T& arg) {
  if constexpr (sizeof...(Others) > 0) {
    if constexpr (ad_utility::isSimilar<decltype(arg), Current>) {
      if (const auto ptr = std::get_if<ad_utility::First<Others...>>(&arg)) {
        return unwrapVariant<Others...>(*ptr);
      }
      return nullptr;
    } else {
      return unwrapVariant<Others...>(arg);
    }
  } else {
    return &arg;
  }
}
// _____________________________________________________________________________
inline auto NumericLiteralDouble =
    [](double value) -> Matcher<const std::variant<int64_t, double>&> {
  return testing::VariantWith<double>(testing::DoubleEq(value));
};

inline auto NumericLiteralInt =
    [](int64_t value) -> Matcher<const std::variant<int64_t, double>&> {
  return testing::VariantWith<int64_t>(testing::Eq(value));
};
// _____________________________________________________________________________
namespace variant_matcher {
// Implements a matcher that checks the value of arbitrarily deeply nested
// variants that contain a value with the last Type of the Ts. The variant may
// also be an suffix of the Ts so to speak. E.g.
// `MultiVariantMatcher<GraphTerm, GraphTerm, Iri>` can match on a `Iri`,
// `GraphTerm=std::variant<Literal, BlankNode, Iri>` and
// `GraphTerm=std::variant<Variable, GraphTerm>`.
template <typename... Ts>
class MultiVariantMatcher {
 public:
  explicit MultiVariantMatcher(Matcher<const ad_utility::Last<Ts...>&> matcher)
      : matcher_(std::move(matcher)) {}

  template <typename Variant>
  bool MatchAndExplain(const Variant& value,
                       ::testing::MatchResultListener* listener) const {
    auto elem = unwrapVariant<Ts...>(value);
    if (!listener->IsInterested()) {
      return elem && matcher_.Matches(*elem);
    }

    if (!elem) {
      *listener << "whose value is not of type '" << GetTypeName() << "'";
      return false;
    }

    testing::StringMatchResultListener subMatcherListener;
    const bool match = matcher_.MatchAndExplain(*elem, &subMatcherListener);
    *listener << "whose value " << testing::PrintToString(*elem)
              << (match ? " matches" : " doesn't match");
    // First add our own Explanation and then that of the sub matcher.
    *listener << subMatcherListener.str();
    return match;
  }

  void DescribeTo(std::ostream* os) const {
    *os << "is a variant<> with value of type '" << GetTypeName()
        << "' and the value ";
    matcher_.DescribeTo(os);
  }

  void DescribeNegationTo(std::ostream* os) const {
    *os << "is a variant<> with value of type other than '" << GetTypeName()
        << "' or the value ";
    matcher_.DescribeNegationTo(os);
  }

 private:
  static std::string GetTypeName() {
    return testing::internal::GetTypeName<ad_utility::Last<Ts...>>();
  }

  const Matcher<const ad_utility::Last<Ts...>&> matcher_;
};

}  // namespace variant_matcher

template <typename... Ts>
testing::PolymorphicMatcher<variant_matcher::MultiVariantMatcher<Ts...>>
MultiVariantWith(const Matcher<const ad_utility::Last<Ts...>&>& matcher) {
  return testing::MakePolymorphicMatcher(
      variant_matcher::MultiVariantMatcher<Ts...>(matcher));
}

// Returns a matcher that accepts a `GraphTerm` or `Iri`.
inline auto Iri = [](const std::string& value) {
  return MultiVariantWith<GraphTerm, ::Iri>(
      AD_PROPERTY(::Iri, iri, testing::Eq(value)));
};

// Returns a matcher that accepts a `VarOrPath` or `PropertyPath`.
inline auto Predicate = [](const std::string& value) {
  return MultiVariantWith<ad_utility::sparql_types::VarOrPath, ::PropertyPath>(
      AD_PROPERTY(::PropertyPath, getIri, testing::Eq(value)));
};

// Returns a matcher that accepts a `VarOrPath` or `PropertyPath`.
inline auto PropertyPath = [](const ::PropertyPath& value) {
  return MultiVariantWith<ad_utility::sparql_types::VarOrPath, ::PropertyPath>(
      ::testing::Eq(value));
};

inline auto TripleComponentIri = [](const std::string& value) {
  return ::testing::Eq(TripleComponent::Iri::fromIriref(value));
};

// _____________________________________________________________________________

// Returns a matcher that accepts a `GraphTerm` or `BlankNode`.
inline auto BlankNode = [](bool generated, const std::string& label) {
  return MultiVariantWith<GraphTerm, ::BlankNode>(testing::AllOf(
      AD_PROPERTY(::BlankNode, isGenerated, testing::Eq(generated)),
      AD_PROPERTY(::BlankNode, label, testing::Eq(label))));
};

inline auto InternalVariable = [](const std::string& label) {
  return MultiVariantWith<GraphTerm, ::Variable>(testing::AllOf(
      AD_PROPERTY(::Variable, name,
                  testing::StartsWith(QLEVER_INTERNAL_VARIABLE_PREFIX)),
      AD_PROPERTY(::Variable, name, testing::EndsWith(label))));
};

// _____________________________________________________________________________

inline auto Variable =
    [](const std::string& value) -> Matcher<const ::Variable&> {
  return AD_PROPERTY(::Variable, name, testing::Eq(value));
};

// Returns a matcher that matches a variant that given a variant checks that it
// contains a variable and that the variable matches.
inline auto VariableVariant = [](const std::string& value) {
  return testing::VariantWith<::Variable>(Variable(value));
};

// _____________________________________________________________________________

// Returns a matcher that accepts a `GraphTerm` or `Literal`.
inline auto Literal = [](const std::string& value) {
  return MultiVariantWith<GraphTerm, ::Literal>(
      AD_PROPERTY(::Literal, literal, testing::Eq(value)));
};

// _____________________________________________________________________________

inline auto ConstructClause =
    [](const std::vector<std::array<GraphTerm, 3>>& elems)
    -> Matcher<const std::optional<parsedQuery::ConstructClause>&> {
  return testing::Optional(
      AD_FIELD(parsedQuery::ConstructClause, triples_, testing::Eq(elems)));
};

// _____________________________________________________________________________
namespace detail {
inline auto Expression = [](const std::string& descriptor)
    -> Matcher<const sparqlExpression::SparqlExpressionPimpl&> {
  return AD_PROPERTY(sparqlExpression::SparqlExpressionPimpl, getDescriptor,
                     testing::Eq(descriptor));
};
}  // namespace detail

// A matcher that tests whether a `SparqlExpression::Ptr` (a `unique_ptr`)
// actually (via dynamic cast) stores an element of type `ExpressionT`.
// `ExpressionT` must be a subclass of `SparqlExpression`.
template <typename ExpressionT>
inline auto ExpressionWithType =
    []() -> Matcher<const sparqlExpression::SparqlExpression::Ptr&> {
  return testing::Pointer(
      testing::WhenDynamicCastTo<const ExpressionT*>(testing::NotNull()));
};

namespace detail {
template <typename T>
auto GraphPatternOperation =
    [](auto subMatcher) -> Matcher<const p::GraphPatternOperation&> {
  return testing::VariantWith<T>(subMatcher);
};
}  // namespace detail

inline auto BindExpression =
    [](const string& expression) -> Matcher<const p::Bind&> {
  return AD_FIELD(p::Bind, _expression, detail::Expression(expression));
};

inline auto Bind =
    [](const ::Variable& variable,
       const string& expression) -> Matcher<const p::GraphPatternOperation&> {
  return detail::GraphPatternOperation<p::Bind>(
      testing::AllOf(BindExpression(expression),
                     AD_FIELD(p::Bind, _target, testing::Eq(variable))));
};

inline auto LimitOffset =
    [](std::optional<uint64_t> limit, std::optional<uint64_t> textLimit,
       uint64_t offset) -> Matcher<const LimitOffsetClause&> {
  return testing::AllOf(
      AD_FIELD(LimitOffsetClause, _limit, testing::Eq(limit)),
      AD_FIELD(LimitOffsetClause, textLimit_, testing::Eq(textLimit)),
      AD_FIELD(LimitOffsetClause, _offset, testing::Eq(offset)));
};

inline auto VariableOrderKey =
    [](const ::Variable& variable,
       bool desc) -> Matcher<const ::VariableOrderKey&> {
  return testing::AllOf(
      AD_FIELD(::VariableOrderKey, variable_, testing::Eq(variable)),
      AD_FIELD(::VariableOrderKey, isDescending_, testing::Eq(desc)));
};

inline auto VariableOrderKeyVariant =
    [](const ::Variable& key, bool desc) -> Matcher<const OrderKey&> {
  return testing::VariantWith<::VariableOrderKey>(VariableOrderKey(key, desc));
};

inline auto VariableOrderKeys =
    [](const std::vector<std::pair<::Variable, bool>>& orderKeys)
    -> Matcher<const std::vector<::VariableOrderKey>&> {
  vector<Matcher<const ::VariableOrderKey&>> matchers;
  for (auto [key, desc] : orderKeys) {
    matchers.push_back(VariableOrderKey(key, desc));
  }
  return testing::ElementsAreArray(matchers);
};

inline auto ExpressionOrderKey = [](const string& expr,
                                    bool desc) -> Matcher<const OrderKey&> {
  return testing::VariantWith<::ExpressionOrderKey>(testing::AllOf(
      AD_FIELD(::ExpressionOrderKey, expression_, detail::Expression(expr)),
      AD_FIELD(::ExpressionOrderKey, isDescending_, testing::Eq(desc))));
};

using ExpressionOrderKeyTest = std::pair<std::string, bool>;
inline auto OrderKeys =
    [](const std::vector<
           std::variant<::VariableOrderKey, ExpressionOrderKeyTest>>& orderKeys,
       IsInternalSort isInternalSort =
           IsInternalSort::False) -> Matcher<const OrderClause&> {
  vector<Matcher<const OrderKey&>> keyMatchers;
  auto variableOrderKey =
      [](const ::VariableOrderKey& key) -> Matcher<const OrderKey&> {
    return VariableOrderKeyVariant(key.variable_, key.isDescending_);
  };
  auto expressionOrderKey =
      [](const std::pair<std::string, bool>& key) -> Matcher<const OrderKey&> {
    return ExpressionOrderKey(key.first, key.second);
  };
  for (auto& key : orderKeys) {
    keyMatchers.push_back(std::visit(
        ad_utility::OverloadCallOperator{variableOrderKey, expressionOrderKey},
        key));
  }
  return testing::AllOf(
      AD_FIELD(OrderClause, orderKeys, testing::ElementsAreArray(keyMatchers)),
      AD_FIELD(OrderClause, isInternalSort, testing::Eq(isInternalSort)));
};

inline auto VariableGroupKey =
    [](const string& key) -> Matcher<const GroupKey&> {
  return testing::VariantWith<::Variable>(
      AD_PROPERTY(Variable, name, testing::Eq(key)));
};

inline auto ExpressionGroupKey =
    [](const string& expr) -> Matcher<const GroupKey&> {
  return testing::VariantWith<sparqlExpression::SparqlExpressionPimpl>(
      detail::Expression(expr));
};

inline auto AliasGroupKey =
    [](const string& expr,
       const ::Variable& variable) -> Matcher<const GroupKey&> {
  return testing::VariantWith<Alias>(
      testing::AllOf(AD_FIELD(Alias, _target, testing::Eq(variable)),
                     AD_FIELD(Alias, _expression, detail::Expression(expr))));
};

inline auto GroupKeys =
    [](const std::vector<std::variant<
           std::string, std::pair<std::string, ::Variable>, ::Variable>>&
           groupKeys) -> Matcher<const vector<GroupKey>&> {
  vector<Matcher<const GroupKey&>> keyMatchers;
  auto variableGroupKey =
      [](const ::Variable& key) -> Matcher<const GroupKey&> {
    return VariableGroupKey(key.name());
  };
  auto expressionGroupKey =
      [](const std::string& key) -> Matcher<const GroupKey&> {
    return ExpressionGroupKey(key);
  };
  auto aliasGroupKey = [](const std::pair<std::string, ::Variable>& alias)
      -> Matcher<const GroupKey&> {
    return AliasGroupKey(alias.first, alias.second);
  };
  for (auto& key : groupKeys) {
    keyMatchers.push_back(std::visit(
        ad_utility::OverloadCallOperator{variableGroupKey, expressionGroupKey,
                                         aliasGroupKey},
        key));
  }
  return testing::ElementsAreArray(keyMatchers);
};

inline auto GroupByVariables =
    [](const vector<::Variable>& vars) -> Matcher<const ParsedQuery&> {
  return AD_FIELD(ParsedQuery, _groupByVariables,
                  testing::UnorderedElementsAreArray(vars));
};

// Test that a `ParsedQuery` contains the `warnings` in any order. The
// `warnings` can be substrings of the full warning messages.
inline auto WarningsOfParsedQuery =
    [](const vector<std::string>& warnings) -> Matcher<const ParsedQuery&> {
  auto matchers = ad_utility::transform(
      warnings, [](const std::string& s) { return ::testing::HasSubstr(s); });
  return AD_PROPERTY(ParsedQuery, warnings,
                     testing::UnorderedElementsAreArray(matchers));
};

inline auto Values = [](const std::vector<::Variable>& vars,
                        const std::vector<vector<TripleComponent>>& values)
    -> Matcher<const p::Values&> {
  // TODO Refactor GraphPatternOperation::Values / SparqlValues s.t. this
  //  becomes a trivial Eq matcher.
  using SparqlValues = p::SparqlValues;
  return testing::AllOf(AD_FIELD(
      p::Values, _inlineValues,
      testing::AllOf(AD_FIELD(SparqlValues, _variables, testing::Eq(vars)),
                     AD_FIELD(SparqlValues, _values, testing::Eq(values)))));
};

inline auto InlineData = [](const std::vector<::Variable>& vars,
                            const vector<vector<TripleComponent>>& values)
    -> Matcher<const p::GraphPatternOperation&> {
  // TODO Refactor GraphPatternOperation::Values / SparqlValues s.t. this
  //  becomes a trivial Eq matcher.
  return detail::GraphPatternOperation<p::Values>(Values(vars, values));
};

inline auto Service =
    [](const TripleComponent::Iri& iri,
       const std::vector<::Variable>& variables,
       const std::string& graphPattern, const std::string& prologue = "",
       bool silent = false) -> Matcher<const p::GraphPatternOperation&> {
  auto serviceMatcher = testing::AllOf(
      AD_FIELD(p::Service, serviceIri_, testing::Eq(iri)),
      AD_FIELD(p::Service, visibleVariables_,
               testing::UnorderedElementsAreArray(variables)),
      AD_FIELD(p::Service, graphPatternAsString_, testing::Eq(graphPattern)),
      AD_FIELD(p::Service, prologue_, testing::Eq(prologue)),
      AD_FIELD(p::Service, silent_, testing::Eq(silent)));
  return detail::GraphPatternOperation<p::Service>(serviceMatcher);
};

namespace detail {
inline auto SelectBase =
    [](bool distinct,
       bool reduced) -> Matcher<const ParsedQuery::SelectClause&> {
  return testing::AllOf(
      AD_FIELD(p::SelectClause, distinct_, testing::Eq(distinct)),
      AD_FIELD(p::SelectClause, reduced_, testing::Eq(reduced)),
      AD_PROPERTY(p::SelectClause, getAliases, testing::IsEmpty()));
};
}  // namespace detail

inline auto AsteriskSelect = [](bool distinct = false,
                                bool reduced =
                                    false) -> Matcher<const p::SelectClause&> {
  return testing::AllOf(
      detail::SelectBase(distinct, reduced),
      AD_PROPERTY(p::SelectClause, isAsterisk, testing::IsTrue()));
};

inline auto VariablesSelect =
    [](const vector<string>& variables, bool distinct = false,
       bool reduced = false) -> Matcher<const p::SelectClause&> {
  return testing::AllOf(
      detail::SelectBase(distinct, reduced),
      AD_PROPERTY(p::SelectClause, getSelectedVariablesAsStrings,
                  testing::Eq(variables)));
};

namespace detail {
// A Matcher that matches a SelectClause.
// This matcher cannot be trivially broken down into a combination of existing
// googletest matchers because of the way how the aliases are stored in the
// select clause.
MATCHER_P4(Select, distinct, reduced, selection, hiddenAliases, "") {
  const auto& selectedVariables = arg.getSelectedVariables();
  if (selection.size() != selectedVariables.size()) {
    *result_listener << "where the number of selected variables is "
                     << selectedVariables.size() << ", but " << selection.size()
                     << " were expected";
    return false;
  }
  size_t alias_counter = 0;
  for (size_t i = 0; i < selection.size(); i++) {
    if (holds_alternative<::Variable>(selection[i])) {
      if (get<::Variable>(selection[i]) != selectedVariables[i]) {
        *result_listener << "where Variable#" << i << " = "
                         << testing::PrintToString(selectedVariables[i]);
        return false;
      }
    } else {
      auto pair = get<std::pair<string, ::Variable>>(selection[i]);
      if (alias_counter >= arg.getAliases().size()) {
        *result_listener << "where selected Variables contain less Aliases ("
                         << testing::PrintToString(alias_counter)
                         << ") than provided to matcher";
        return false;
      }
      if (pair.first !=
              arg.getAliases()[alias_counter]._expression.getDescriptor() ||
          pair.second != arg.getAliases()[alias_counter++]._target ||
          pair.second != selectedVariables[i]) {
        *result_listener << "where Alias#" << i << " = "
                         << testing::PrintToString(
                                arg.getAliases()[alias_counter - 1]);
        return false;
      }
    }
  }

  size_t i = 0;
  for (const auto& [descriptor, variable] : hiddenAliases) {
    if (alias_counter >= arg.getAliases().size()) {
      *result_listener << "where selected variables contain less aliases ("
                       << testing::PrintToString(alias_counter)
                       << ") than provided to matcher";
      return false;
    }
    if (descriptor !=
            arg.getAliases()[alias_counter]._expression.getDescriptor() ||
        variable != arg.getAliases()[alias_counter]._target) {
      *result_listener << "where hidden alias#" << i << " = "
                       << testing::PrintToString(
                              arg.getAliases()[alias_counter]);
      return false;
    }
    alias_counter++;
    i++;
  }
  return testing::ExplainMatchResult(
      testing::AllOf(
          AD_FIELD(p::SelectClause, distinct_, testing::Eq(distinct)),
          AD_PROPERTY(p::SelectClause, getAliases,
                      testing::SizeIs(testing::Eq(alias_counter))),
          AD_FIELD(p::SelectClause, reduced_, testing::Eq(reduced))),
      arg, result_listener);
}
}  // namespace detail

inline auto Select =
    [](std::vector<std::variant<::Variable, std::pair<string, ::Variable>>>
           selection,
       bool distinct = false, bool reduced = false,
       std::vector<std::pair<string, ::Variable>> hiddenAliases = {})
    -> Matcher<const p::SelectClause&> {
  return testing::SafeMatcherCast<const p::SelectClause&>(detail::Select(
      distinct, reduced, std::move(selection), std::move(hiddenAliases)));
};

// Return a `Matcher` that tests whether the descriptor of the expression of a
// `SparqlFilter` matches the given `expectedDescriptor`.
inline auto stringMatchesFilter =
    [](const std::string& expectedDescriptor) -> Matcher<const SparqlFilter&> {
  auto inner = AD_PROPERTY(sparqlExpression::SparqlExpressionPimpl,
                           getDescriptor, testing::Eq(expectedDescriptor));
  return AD_FIELD(SparqlFilter, expression_, inner);
};

// Return a `Matcher` that tests whether the descriptors of the expressions of
// the given `vector` of `SparqlFilter`s  matches the given
// `expectedDescriptors`.
inline auto stringsMatchFilters =
    [](const std::vector<std::string>& expectedDescriptors)
    -> Matcher<const std::vector<SparqlFilter>&> {
  auto matchers =
      ad_utility::transform(expectedDescriptors, stringMatchesFilter);
  return testing::ElementsAreArray(matchers);
};

inline auto SolutionModifier =
    [](const std::vector<std::variant<
           std::string, std::pair<std::string, ::Variable>, ::Variable>>&
           groupKeys = {},
       const vector<std::string>& havingClauses = {},
       const std::vector<std::variant<::VariableOrderKey,
                                      ExpressionOrderKeyTest>>& orderKeys = {},
       const LimitOffsetClause& limitOffset = {})
    -> Matcher<const SolutionModifiers&> {
  return testing::AllOf(
      AD_FIELD(SolutionModifiers, groupByVariables_, GroupKeys(groupKeys)),
      AD_FIELD(SolutionModifiers, havingClauses_,
               stringsMatchFilters(havingClauses)),
      AD_FIELD(SolutionModifiers, orderBy_, OrderKeys(orderKeys)),
      AD_FIELD(SolutionModifiers, limitOffset_, testing::Eq(limitOffset)));
};

inline auto Triples = [](const vector<SparqlTriple>& triples)
    -> Matcher<const p::GraphPatternOperation&> {
  return detail::GraphPatternOperation<p::BasicGraphPattern>(
      AD_FIELD(p::BasicGraphPattern, _triples,
               testing::UnorderedElementsAreArray(triples)));
};

namespace detail {
inline auto Optional =
    [](auto&& subMatcher) -> Matcher<const p::GraphPatternOperation&> {
  return detail::GraphPatternOperation<p::Optional>(
      AD_FIELD(p::Optional, _child, subMatcher));
};
}  // namespace detail

inline auto Group =
    [](auto&& subMatcher,
       p::GroupGraphPattern::GraphSpec graphSpec =
           std::monostate{}) -> Matcher<const p::GraphPatternOperation&> {
  return detail::GraphPatternOperation<p::GroupGraphPattern>(::testing::AllOf(
      AD_FIELD(p::GroupGraphPattern, _child, subMatcher),
      AD_FIELD(p::GroupGraphPattern, graphSpec_, ::testing::Eq(graphSpec))));
};

inline auto Union =
    [](auto&& subMatcher1,
       auto&& subMatcher2) -> Matcher<const p::GraphPatternOperation&> {
  return detail::GraphPatternOperation<p::Union>(
      testing::AllOf(AD_FIELD(p::Union, _child1, subMatcher1),
                     AD_FIELD(p::Union, _child2, subMatcher2)));
};

inline auto Minus =
    [](auto&& subMatcher) -> Matcher<const p::GraphPatternOperation&> {
  return detail::GraphPatternOperation<p::Minus>(
      AD_FIELD(p::Minus, _child, subMatcher));
};

inline auto RootGraphPattern = [](const Matcher<const p::GraphPattern&>& m)
    -> Matcher<const ::ParsedQuery&> {
  return AD_FIELD(ParsedQuery, _rootGraphPattern, m);
};

template <auto SubMatcherLambda>
struct MatcherWithDefaultFilters {
  Matcher<const p::GraphPatternOperation&> operator()(
      vector<std::string>&& filters, const auto&... childMatchers) {
    return SubMatcherLambda(std::move(filters), childMatchers...);
  }

  Matcher<const p::GraphPatternOperation&> operator()(
      const auto&... childMatchers) {
    return SubMatcherLambda({}, childMatchers...);
  }
};

template <auto SubMatcherLambda>
struct MatcherWithDefaultFiltersAndOptional {
  Matcher<const ParsedQuery::GraphPattern&> operator()(
      bool optional, vector<std::string>&& filters,
      const auto&... childMatchers) {
    return SubMatcherLambda(optional, std::move(filters), childMatchers...);
  }

  Matcher<const ParsedQuery::GraphPattern&> operator()(
      const auto&... childMatchers) {
    return SubMatcherLambda(false, {}, childMatchers...);
  }
};

namespace detail {
inline auto GraphPattern =
    [](bool optional, const vector<std::string>& filters,
       auto&&... childMatchers) -> Matcher<const ParsedQuery::GraphPattern&> {
  return testing::AllOf(
      AD_FIELD(ParsedQuery::GraphPattern, _optional, testing::Eq(optional)),
      AD_FIELD(ParsedQuery::GraphPattern, _filters,
               stringsMatchFilters(filters)),
      AD_FIELD(ParsedQuery::GraphPattern, _graphPatterns,
               testing::ElementsAre(childMatchers...)));
};
}  // namespace detail

inline auto GraphPattern =
    MatcherWithDefaultFiltersAndOptional<detail::GraphPattern>{};

namespace detail {
inline auto OptionalGraphPattern = [](vector<std::string>&& filters,
                                      const auto&... childMatchers)
    -> Matcher<const p::GraphPatternOperation&> {
  return detail::Optional(
      detail::GraphPattern(true, filters, childMatchers...));
};
}  // namespace detail

inline auto OptionalGraphPattern =
    MatcherWithDefaultFilters<detail::OptionalGraphPattern>{};

namespace detail {
inline auto GroupGraphPattern = [](vector<std::string>&& filters,
                                   const auto&... childMatchers)
    -> Matcher<const p::GraphPatternOperation&> {
  return Group(detail::GraphPattern(false, filters, childMatchers...));
};

inline auto GroupGraphPatternWithGraph =
    [](vector<std::string>&& filters, p::GroupGraphPattern::GraphSpec graph,
       const auto&... childMatchers)
    -> Matcher<const p::GraphPatternOperation&> {
  return Group(detail::GraphPattern(false, filters, childMatchers...), graph);
};

}  // namespace detail

inline auto GroupGraphPattern =
    MatcherWithDefaultFilters<detail::GroupGraphPattern>{};
inline auto GroupGraphPatternWithGraph =
    MatcherWithDefaultFilters<detail::GroupGraphPatternWithGraph>{};

namespace detail {
inline auto MinusGraphPattern = [](vector<std::string>&& filters,
                                   const auto&... childMatchers)
    -> Matcher<const p::GraphPatternOperation&> {
  return Minus(detail::GraphPattern(false, filters, childMatchers...));
};
}  // namespace detail

inline auto MinusGraphPattern =
    MatcherWithDefaultFilters<detail::MinusGraphPattern>{};

inline auto SubSelect =
    [](auto&& selectMatcher,
       auto&& whereMatcher) -> Matcher<const p::GraphPatternOperation&> {
  return detail::GraphPatternOperation<p::Subquery>(AD_PROPERTY(
      p::Subquery, get,
      testing::AllOf(
          AD_PROPERTY(ParsedQuery, hasSelectClause, testing::IsTrue()),
          AD_PROPERTY(ParsedQuery, selectClause, selectMatcher),
          AD_FIELD(ParsedQuery, _rootGraphPattern, whereMatcher))));
};

// Return a matcher that matches a `DatasetClause` with given
inline auto datasetClausesMatcher(
    ScanSpecificationAsTripleComponent::Graphs defaultGraphs = std::nullopt,
    ScanSpecificationAsTripleComponent::Graphs namedGraphs = std::nullopt)
    -> Matcher<const ::ParsedQuery::DatasetClauses&> {
  using DS = ParsedQuery::DatasetClauses;
  using namespace ::testing;
  return AllOf(Field(&DS::defaultGraphs_, Eq(defaultGraphs)),
               Field(&DS::namedGraphs_, Eq(namedGraphs)));
}

inline auto SelectQuery =
    [](const Matcher<const p::SelectClause&>& selectMatcher,
       const Matcher<const p::GraphPattern&>& graphPatternMatcher,
       ScanSpecificationAsTripleComponent::Graphs defaultGraphs = std::nullopt,
       ScanSpecificationAsTripleComponent::Graphs namedGraphs =
           std::nullopt) -> Matcher<const ::ParsedQuery&> {
  using namespace ::testing;
  auto datasetMatcher = datasetClausesMatcher(defaultGraphs, namedGraphs);
  return AllOf(AD_PROPERTY(ParsedQuery, hasSelectClause, testing::IsTrue()),
               AD_PROPERTY(ParsedQuery, selectClause, selectMatcher),
               AD_FIELD(ParsedQuery, datasetClauses_, datasetMatcher),
               RootGraphPattern(graphPatternMatcher));
};

namespace pq {

// This is implemented as a separated Matcher because it generates some overhead
// in the tests.
inline auto OriginalString =
    [](const std::string& originalString) -> Matcher<const ::ParsedQuery&> {
  return AD_FIELD(ParsedQuery, _originalString, testing::Eq(originalString));
};

inline auto LimitOffset = [](const LimitOffsetClause& limitOffset = {})
    -> Matcher<const ::ParsedQuery&> {
  return AD_FIELD(ParsedQuery, _limitOffset, testing::Eq(limitOffset));
};
inline auto Having = [](const vector<std::string>& havingClauses = {})
    -> Matcher<const ::ParsedQuery&> {
  return AD_FIELD(ParsedQuery, _havingClauses,
                  stringsMatchFilters(havingClauses));
};
inline auto OrderKeys =
    [](const std::vector<std::pair<::Variable, bool>>& orderKeys = {})
    -> Matcher<const ::ParsedQuery&> {
  return AD_FIELD(ParsedQuery, _orderBy, VariableOrderKeys(orderKeys));
};
inline auto GroupKeys = GroupByVariables;
}  // namespace pq

// Matcher for an ASK query.
inline auto AskQuery =
    [](const Matcher<const p::GraphPattern&>& graphPatternMatcher,
       ScanSpecificationAsTripleComponent::Graphs defaultGraphs = std::nullopt,
       ScanSpecificationAsTripleComponent::Graphs namedGraphs =
           std::nullopt) -> Matcher<const ::ParsedQuery&> {
  using namespace ::testing;
  auto datasetMatcher = datasetClausesMatcher(defaultGraphs, namedGraphs);
  return AllOf(AD_PROPERTY(ParsedQuery, hasAskClause, testing::IsTrue()),
               AD_FIELD(ParsedQuery, datasetClauses_, datasetMatcher),
               pq::LimitOffset(LimitOffsetClause{1u, 0, std::nullopt}),
               RootGraphPattern(graphPatternMatcher));
};

// _____________________________________________________________________________
inline auto ConstructQuery(
    const std::vector<std::array<GraphTerm, 3>>& elems,
    const Matcher<const p::GraphPattern&>& m,
    ScanSpecificationAsTripleComponent::Graphs defaultGraphs = std::nullopt,
    ScanSpecificationAsTripleComponent::Graphs namedGraphs = std::nullopt)
    -> Matcher<const ::ParsedQuery&> {
  auto datasetMatcher = datasetClausesMatcher(defaultGraphs, namedGraphs);
  return testing::AllOf(
      AD_PROPERTY(ParsedQuery, hasConstructClause, testing::IsTrue()),
      AD_PROPERTY(ParsedQuery, constructClause,
                  AD_FIELD(parsedQuery::ConstructClause, triples_,
                           testing::ElementsAreArray(elems))),
      AD_FIELD(ParsedQuery, datasetClauses_, datasetMatcher),
      RootGraphPattern(m));
}

// A matcher for a `DescribeQuery`
inline auto DescribeQuery(
    const Matcher<const p::GraphPattern&>& describeMatcher,
    const ScanSpecificationAsTripleComponent::Graphs& defaultGraphs =
        std::nullopt,
    const ScanSpecificationAsTripleComponent::Graphs& namedGraphs =
        std::nullopt) {
  using Var = ::Variable;
  return ConstructQuery({{Var{"?subject"}, Var{"?predicate"}, Var{"?object"}}},
                        describeMatcher, defaultGraphs, namedGraphs);
}

// Match a `Describe` clause.
inline auto Describe = [](const std::vector<p::Describe::VarOrIri>& resources,
                          const p::DatasetClauses& datasetClauses,
                          const Matcher<const ParsedQuery&>& subquery)
    -> Matcher<const p::GraphPattern&> {
  using namespace ::testing;
  auto getSubquery = [](const p::Subquery& subquery) -> const ParsedQuery& {
    return subquery.get();
  };
  return GraphPattern(detail::GraphPatternOperation<p::Describe>(AllOf(
      AD_FIELD(p::Describe, resources_, Eq(resources)),
      AD_FIELD(p::Describe, datasetClauses_, Eq(datasetClauses)),
      AD_FIELD(p::Describe, whereClause_, ResultOf(getSubquery, subquery)))));
};

// _____________________________________________________________________________
inline auto VisibleVariables =
    [](const std::vector<::Variable>& elems) -> Matcher<const ParsedQuery&> {
  return AD_PROPERTY(ParsedQuery, getVisibleVariables, testing::Eq(elems));
};

using namespace updateClause;

inline auto Load = [](bool silent,
                      const ad_utility::triple_component::Iri& source,
                      const std::optional<GraphRef>& target)
    -> Matcher<const updateClause::Operation&> {
  return testing::VariantWith<updateClause::Load>(
      testing::AllOf(AD_FIELD(Load, silent_, testing::Eq(silent)),
                     AD_FIELD(Load, source_, testing::Eq(source)),
                     AD_FIELD(Load, target_, testing::Eq(target))));
};

inline auto SelectAllPattern =
    [](parsedQuery::GroupGraphPattern::GraphSpec graph,
       std::optional<std::string>&& filter =
           std::nullopt) -> Matcher<const parsedQuery::GraphPattern&> {
  return GraphPattern(
      false, filter ? std::vector{filter.value()} : std::vector<std::string>{},
      Group(
          GraphPattern(Triples({{{::Variable("?s"), "?p", ::Variable("?o")}}})),
          std::move(graph)));
};

inline auto GraphUpdate =
    [](const std::vector<SparqlTripleSimpleWithGraph>& toDelete,
       const std::vector<SparqlTripleSimpleWithGraph>& toInsert,
       const std::optional<ad_utility::triple_component::Iri>& with)
    -> Matcher<const updateClause::Operation&> {
  return testing::VariantWith<updateClause::GraphUpdate>(testing::AllOf(
      AD_FIELD(GraphUpdate, toInsert_, testing::ElementsAreArray(toInsert)),
      AD_FIELD(GraphUpdate, toDelete_, testing::ElementsAreArray(toDelete)),
      AD_FIELD(GraphUpdate, with_, testing::Eq(with))));
};

inline auto EmptyDatasets = [] {
  return AllOf(AD_FIELD(ParsedQuery::DatasetClauses, defaultGraphs_,
                        testing::Eq(std::nullopt)),
               AD_FIELD(ParsedQuery::DatasetClauses, namedGraphs_,
                        testing::Eq(std::nullopt)));
};

using Graphs = ad_utility::HashSet<TripleComponent>;

inline auto UpdateClause =
    [](const Matcher<const updateClause::Operation&>& opMatcher,
       const Matcher<const p::GraphPattern&>& graphPatternMatcher,
       const Matcher<const ::ParsedQuery::DatasetClauses&>& datasetMatcher =
           EmptyDatasets()) -> Matcher<const ::ParsedQuery&> {
  return testing::AllOf(
      AD_PROPERTY(ParsedQuery, hasUpdateClause, testing::IsTrue()),
      AD_PROPERTY(ParsedQuery, updateClause,
                  AD_FIELD(parsedQuery::UpdateClause, op_, opMatcher)),
      AD_FIELD(ParsedQuery, datasetClauses_, datasetMatcher),
      RootGraphPattern(graphPatternMatcher));
};

template <typename T>
auto inline Variant = []() { return testing::VariantWith<T>(testing::_); };

auto inline GraphRefIri = [](const string& iri) {
  return testing::VariantWith<GraphRef>(AD_PROPERTY(
      TripleComponent::Iri, toStringRepresentation, testing::Eq(iri)));
};

inline auto Quads = [](const ad_utility::sparql_types::Triples& freeTriples,
                       const std::vector<Quads::GraphBlock>& graphs)
    -> Matcher<const ::Quads&> {
  return AllOf(
      AD_FIELD(Quads, freeTriples_, testing::ElementsAreArray(freeTriples)),
      AD_FIELD(Quads, graphTriples_, testing::ElementsAreArray(graphs)));
};

<<<<<<< HEAD
// TODO: fix this duplicated parameter by merging the two iri classes and the
// graph types
inline auto Clear = [](const SparqlTripleSimpleWithGraph::Graph& templateGraph,
                       const parsedQuery::GroupGraphPattern::GraphSpec& graph,
                       std::optional<std::string>&& filter = std::nullopt) {
  return UpdateClause(GraphUpdate({{{::Variable("?s")},
                                    {::Variable("?p")},
                                    {::Variable("?o")},
                                    templateGraph}},
                                  {}, std::nullopt),
                      SelectAllPattern(graph, AD_FWD(filter)));
};

inline auto CopyAll = [](const TripleComponent::Iri& from,
                         const TripleComponent::Iri& to) {
  return UpdateClause(
      GraphUpdate({}, {SparqlQleverVisitor::makeAllTripleTemplatee(to)},
                  std::nullopt),
      SelectAllPattern(from));
};

}  // namespace matchers
=======
// Some helper matchers for testing SparqlExpressions
namespace builtInCall {
using namespace sparqlExpression;

// Return a matcher that checks whether a given `SparqlExpression::Ptr` actually
// (via `dynamic_cast`) points to an object of type `Expression`, and that this
// `Expression` matches the `matcher`.
template <typename Expression, typename Matcher = decltype(testing::_)>
auto matchPtr(Matcher matcher = Matcher{})
    -> testing::Matcher<const SparqlExpression::Ptr&> {
  return testing::Pointee(
      testing::WhenDynamicCastTo<const Expression&>(matcher));
}

// Return a matcher that matches a `SparqlExpression::Ptr` that stores a
// `VariableExpression` with the given  `variable`.
inline auto variableExpressionMatcher = [](const ::Variable& variable) {
  return matchPtr<VariableExpression>(
      AD_PROPERTY(VariableExpression, value, testing::Eq(variable)));
};

// Return a matcher that matches a `SparqlExpression::Ptr`that stores an
// `Expression` (template argument), the children of which match the
// `childrenMatchers`.
template <typename Expression, typename... ChildrenMatchers>
auto matchPtrWithChildren(ChildrenMatchers&&... childrenMatchers)
    -> Matcher<const SparqlExpression::Ptr&> {
  return matchPtr<Expression>(
      AD_PROPERTY(SparqlExpression, childrenForTesting,
                  testing::ElementsAre(childrenMatchers...)));
}

// Same as `matchPtrWithChildren` above, but the children are all variables.
template <typename Expression>
auto matchPtrWithVariables(const std::same_as<::Variable> auto&... children)
    -> Matcher<const SparqlExpression::Ptr&> {
  return matchPtrWithChildren<Expression>(
      variableExpressionMatcher(children)...);
}

// Return a matcher  that checks whether a given `SparqlExpression::Ptr` points
// (via `dynamic_cast`) to an object of the same type that a call to the
// `makeFunction` yields. The matcher also checks that the expression's children
// match the `childrenMatchers`.
auto matchNaryWithChildrenMatchers(auto makeFunction,
                                   auto&&... childrenMatchers)
    -> Matcher<const SparqlExpression::Ptr&> {
  using namespace sparqlExpression;
  auto typeIdLambda = [](const auto& ptr) {
    return std::type_index{typeid(*ptr)};
  };

  [[maybe_unused]] auto makeDummyChild = [](auto&&) -> SparqlExpression::Ptr {
    return std::make_unique<VariableExpression>(::Variable{"?x"});
  };
  auto expectedTypeIndex =
      typeIdLambda(makeFunction(makeDummyChild(childrenMatchers)...));
  Matcher<const SparqlExpression::Ptr&> typeIdMatcher =
      ::testing::ResultOf(typeIdLambda, ::testing::Eq(expectedTypeIndex));
  return ::testing::AllOf(typeIdMatcher,
                          ::testing::Pointee(AD_PROPERTY(
                              SparqlExpression, childrenForTesting,
                              ::testing::ElementsAre(childrenMatchers...))));
}

inline auto idExpressionMatcher = [](Id id) {
  return matchPtr<IdExpression>(
      AD_PROPERTY(IdExpression, value, testing::Eq(id)));
};

// Return a matcher  that checks whether a given `SparqlExpression::Ptr` points
// (via `dynamic_cast`) to an object of the same type that a call to the
// `makeFunction` yields. The matcher also checks that the expression's children
// are the `variables`.
auto matchNary(auto makeFunction,
               QL_CONCEPT_OR_NOTHING(
                   ad_utility::SimilarTo<::Variable>) auto&&... variables)
    -> Matcher<const sparqlExpression::SparqlExpression::Ptr&> {
  using namespace sparqlExpression;
  return matchNaryWithChildrenMatchers(makeFunction,
                                       variableExpressionMatcher(variables)...);
}
template <typename F>
auto matchUnary(F makeFunction) -> Matcher<const SparqlExpression::Ptr&> {
  return matchNary(makeFunction, ::Variable{"?x"});
}

template <typename T>
auto matchLiteralExpression(const T& value)
    -> Matcher<const SparqlExpression::Ptr&> {
  using Expr = sparqlExpression::detail::LiteralExpression<T>;
  return testing::Pointee(testing::WhenDynamicCastTo<const Expr&>(
      AD_PROPERTY(Expr, value, testing::Eq(value))));
}
}  // namespace builtInCall

// Match an EXISTS function
inline auto Exists(Matcher<const ParsedQuery&> pattern) {
  return testing::Pointee(
      testing::WhenDynamicCastTo<const sparqlExpression::ExistsExpression&>(
          AD_PROPERTY(sparqlExpression::ExistsExpression, argument, pattern)));
}

// Match a NOT EXISTS function
inline auto NotExists(Matcher<const ParsedQuery&> pattern) {
  return builtInCall::matchNaryWithChildrenMatchers(
      &sparqlExpression::makeUnaryNegateExpression, Exists(pattern));
}

// Return a matcher that checks if a `GraphPattern` contains an EXISTS filter
// that matches the given `matcher` when comparing the inner parsed query of the
// `ExistsExpression`.
inline auto ContainsExistsFilter =
    [](const Matcher<const ParsedQuery&>& matcher)
    -> Matcher<const parsedQuery::GraphPattern&> {
  return AD_FIELD(parsedQuery::GraphPattern, _filters,
                  ::testing::ElementsAre(AD_FIELD(
                      SparqlFilter, expression_,
                      AD_PROPERTY(sparqlExpression::SparqlExpressionPimpl,
                                  getExistsExpressions,
                                  ::testing::ElementsAre(Exists(matcher))))));
};

// Check that the given filters are set on the graph pattern.
inline auto Filters = [](const auto&... filterMatchers)
    -> Matcher<const ParsedQuery::GraphPattern&> {
  return AD_FIELD(ParsedQuery::GraphPattern, _filters,
                  testing::ElementsAre(filterMatchers...));
};

// Matcher for `FILTER EXISTS` filters.
inline auto ExistsFilter =
    [](const Matcher<const parsedQuery::GraphPattern&>& m,
       ScanSpecificationAsTripleComponent::Graphs defaultGraphs = std::nullopt,
       ScanSpecificationAsTripleComponent::Graphs namedGraphs =
           std::nullopt) -> Matcher<const SparqlFilter&> {
  return AD_FIELD(SparqlFilter, expression_,
                  AD_PROPERTY(sparqlExpression::SparqlExpressionPimpl, getPimpl,
                              Exists(SelectQuery(VariablesSelect({}), m,
                                                 defaultGraphs, namedGraphs))));
};

}  // namespace matchers

#endif  // QLEVER_TEST_SPARQLANTLRPARSERTESTHELPERS_H
>>>>>>> eb209bee
<|MERGE_RESOLUTION|>--- conflicted
+++ resolved
@@ -1006,30 +1006,6 @@
       AD_FIELD(Quads, graphTriples_, testing::ElementsAreArray(graphs)));
 };
 
-<<<<<<< HEAD
-// TODO: fix this duplicated parameter by merging the two iri classes and the
-// graph types
-inline auto Clear = [](const SparqlTripleSimpleWithGraph::Graph& templateGraph,
-                       const parsedQuery::GroupGraphPattern::GraphSpec& graph,
-                       std::optional<std::string>&& filter = std::nullopt) {
-  return UpdateClause(GraphUpdate({{{::Variable("?s")},
-                                    {::Variable("?p")},
-                                    {::Variable("?o")},
-                                    templateGraph}},
-                                  {}, std::nullopt),
-                      SelectAllPattern(graph, AD_FWD(filter)));
-};
-
-inline auto CopyAll = [](const TripleComponent::Iri& from,
-                         const TripleComponent::Iri& to) {
-  return UpdateClause(
-      GraphUpdate({}, {SparqlQleverVisitor::makeAllTripleTemplatee(to)},
-                  std::nullopt),
-      SelectAllPattern(from));
-};
-
-}  // namespace matchers
-=======
 // Some helper matchers for testing SparqlExpressions
 namespace builtInCall {
 using namespace sparqlExpression;
@@ -1172,7 +1148,27 @@
                                                  defaultGraphs, namedGraphs))));
 };
 
+// TODO: fix this duplicated parameter by merging the two iri classes and the
+// graph types
+inline auto Clear = [](const SparqlTripleSimpleWithGraph::Graph& templateGraph,
+                       const parsedQuery::GroupGraphPattern::GraphSpec& graph,
+                       std::optional<std::string>&& filter = std::nullopt) {
+  return UpdateClause(GraphUpdate({{{::Variable("?s")},
+                                    {::Variable("?p")},
+                                    {::Variable("?o")},
+                                    templateGraph}},
+                                  {}, std::nullopt),
+                      SelectAllPattern(graph, AD_FWD(filter)));
+};
+
+inline auto CopyAll = [](const TripleComponent::Iri& from,
+                         const TripleComponent::Iri& to) {
+  return UpdateClause(
+      GraphUpdate({}, {SparqlQleverVisitor::makeAllTripleTemplatee(to)},
+                  std::nullopt),
+      SelectAllPattern(from));
+};
+
 }  // namespace matchers
 
-#endif  // QLEVER_TEST_SPARQLANTLRPARSERTESTHELPERS_H
->>>>>>> eb209bee
+#endif  // QLEVER_TEST_SPARQLANTLRPARSERTESTHELPERS_H