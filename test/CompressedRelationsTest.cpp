--- conflicted
+++ resolved
@@ -174,17 +174,10 @@
     ASSERT_FLOAT_EQ(m.numRows_ / static_cast<float>(i + 1),
                     m.multiplicityCol1_);
     // Scan for all distinct `col0` and check that we get the expected result.
-<<<<<<< HEAD
-    CompressedRelationReader::ScanSpecification scanSpec{
-        metaData[i].col0Id_, std::nullopt, std::nullopt};
+    ScanSpecification scanSpec{metaData[i].col0Id_, std::nullopt, std::nullopt};
     LocatedTriplesPerBlock locatedTriplesPerBlock{};
     IdTable table = reader.scan(scanSpec, blocks, additionalColumns,
                                 cancellationHandle, locatedTriplesPerBlock);
-=======
-    ScanSpecification scanSpec{metaData[i].col0Id_, std::nullopt, std::nullopt};
-    IdTable table =
-        reader.scan(scanSpec, blocks, additionalColumns, cancellationHandle);
->>>>>>> 06a23fd2
     const auto& col1And2 = inputs[i].col1And2_;
     checkThatTablesAreEqual(col1And2, table);
     table.clear();
@@ -216,16 +209,10 @@
     std::vector<std::array<int, 1>> col3;
 
     auto scanAndCheck = [&]() {
-<<<<<<< HEAD
-      CompressedRelationReader::ScanSpecification scanSpec{
-          metaData[i].col0Id_, V(lastCol1Id), std::nullopt};
-      auto size =
-          reader.getResultSizeOfScan(scanSpec, blocks, locatedTriplesPerBlock);
-=======
       ScanSpecification scanSpec{metaData[i].col0Id_, V(lastCol1Id),
                                  std::nullopt};
-      auto size = reader.getResultSizeOfScan(scanSpec, blocks);
->>>>>>> 06a23fd2
+      auto size =
+          reader.getResultSizeOfScan(scanSpec, blocks, locatedTiplesPerBlock);
       IdTable tableWidthOne =
           reader.scan(scanSpec, blocks, Permutation::ColumnIndicesRef{},
                       cancellationHandle, locatedTriplesPerBlock);
