--- conflicted
+++ resolved
@@ -1702,15 +1702,10 @@
 TEST(SparqlParser, updateQueryUnsupported) {
   auto expectUpdateFails = ExpectParseFails<&Parser::queryOrUpdate>{};
   auto contains = [](const std::string& s) { return ::testing::HasSubstr(s); };
-<<<<<<< HEAD
   auto updateFeatureUnsupported = [&contains](const std::string& feature_name) {
     return contains("SPARQL 1.1 Update " + feature_name +
                     " is currently not supported by QLever.");
   };
-=======
-  auto updateUnsupported =
-      contains("SPARQL 1.1 Update is currently not supported by QLever.");
->>>>>>> 833b9519
 
   // Test all the cases because some functionality will be enabled shortly.
   expectUpdateFails("LOAD <a>", updateFeatureUnsupported("Load"));
