// Copyright 2021 - 2024, University of Freiburg
// Chair of Algorithms and Data Structures
// Authors:
//   2021 -    Johannes Kalmbach <kalmbach@cs.uni-freiburg.de>
//   2022 -    Julian Mundhahs <mundhahj@cs.uni-freiburg.de>
//   2022 -    Hannah Bast <bast@cs.uni-freiburg.de>

#include <gtest/gtest.h>

#include <iostream>
#include <type_traits>
#include <typeindex>
#include <utility>

#include "./SparqlExpressionTestHelpers.h"
#include "./util/GTestHelpers.h"
#include "./util/TripleComponentTestHelpers.h"
#include "SparqlAntlrParserTestHelpers.h"
#include "engine/sparqlExpressions/CountStarExpression.h"
#include "engine/sparqlExpressions/GroupConcatExpression.h"
#include "engine/sparqlExpressions/LiteralExpression.h"
#include "engine/sparqlExpressions/NowDatetimeExpression.h"
#include "engine/sparqlExpressions/RandomExpression.h"
#include "engine/sparqlExpressions/RegexExpression.h"
#include "engine/sparqlExpressions/RelationalExpressions.h"
#include "engine/sparqlExpressions/SampleExpression.h"
#include "engine/sparqlExpressions/UuidExpressions.h"
#include "parser/ConstructClause.h"
#include "parser/SparqlParserHelpers.h"
#include "parser/sparqlParser/SparqlQleverVisitor.h"
#include "util/AllocatorTestHelpers.h"
#include "util/SourceLocation.h"

namespace {
using namespace sparqlParserHelpers;
namespace m = matchers;
using Parser = SparqlAutomaticParser;
using namespace std::literals;
using Var = Variable;
auto iri = ad_utility::testing::iri;

auto lit = ad_utility::testing::tripleComponentLiteral;

const ad_utility::HashMap<std::string, std::string> defaultPrefixMap{
    {std::string{INTERNAL_PREDICATE_PREFIX_NAME},
     std::string{INTERNAL_PREDICATE_PREFIX_IRI}}};

template <auto F, bool testInsideConstructTemplate = false>
auto parse =
    [](const string& input, SparqlQleverVisitor::PrefixMap prefixes = {},
       SparqlQleverVisitor::DisableSomeChecksOnlyForTesting disableSomeChecks =
           SparqlQleverVisitor::DisableSomeChecksOnlyForTesting::False) {
      ParserAndVisitor p{input, std::move(prefixes), disableSomeChecks};
      if (testInsideConstructTemplate) {
        p.visitor_.setParseModeToInsideConstructTemplateForTesting();
      }
      return p.parseTypesafe(F);
    };

auto parseBlankNode = parse<&Parser::blankNode>;
auto parseBlankNodeConstruct = parse<&Parser::blankNode, true>;
auto parseCollection = parse<&Parser::collection>;
auto parseConstructTriples = parse<&Parser::constructTriples>;
auto parseGraphNode = parse<&Parser::graphNode>;
auto parseObjectList = parse<&Parser::objectList>;
auto parsePropertyList = parse<&Parser::propertyList>;
auto parsePropertyListNotEmpty = parse<&Parser::propertyListNotEmpty>;
auto parseSelectClause = parse<&Parser::selectClause>;
auto parseTriplesSameSubject = parse<&Parser::triplesSameSubject>;
auto parseVariable = parse<&Parser::var>;
auto parseVarOrTerm = parse<&Parser::varOrTerm>;
auto parseVerb = parse<&Parser::verb>;

template <auto Clause, bool parseInsideConstructTemplate = false,
          typename Value = decltype(parse<Clause>("").resultOfParse_)>
struct ExpectCompleteParse {
  SparqlQleverVisitor::PrefixMap prefixMap_ = {};
  SparqlQleverVisitor::DisableSomeChecksOnlyForTesting disableSomeChecks =
      SparqlQleverVisitor::DisableSomeChecksOnlyForTesting::False;

  auto operator()(const string& input, const Value& value,
                  ad_utility::source_location l =
                      ad_utility::source_location::current()) const {
    return operator()(input, value, prefixMap_, l);
  };

  auto operator()(const string& input,
                  const testing::Matcher<const Value&>& matcher,
                  ad_utility::source_location l =
                      ad_utility::source_location::current()) const {
    return operator()(input, matcher, prefixMap_, l);
  };

  auto operator()(const string& input, const Value& value,
                  SparqlQleverVisitor::PrefixMap prefixMap,
                  ad_utility::source_location l =
                      ad_utility::source_location::current()) const {
    return operator()(input, testing::Eq(value), std::move(prefixMap), l);
  };

  auto operator()(const string& input,
                  const testing::Matcher<const Value&>& matcher,
                  SparqlQleverVisitor::PrefixMap prefixMap,
                  ad_utility::source_location l =
                      ad_utility::source_location::current()) const {
    auto tr = generateLocationTrace(l, "successful parsing was expected here");
    EXPECT_NO_THROW({
      return expectCompleteParse(
          parse<Clause, parseInsideConstructTemplate>(
              input, std::move(prefixMap), disableSomeChecks),
          matcher, l);
    });
  };
};

template <auto Clause>
struct ExpectParseFails {
  SparqlQleverVisitor::PrefixMap prefixMap_ = {};
  SparqlQleverVisitor::DisableSomeChecksOnlyForTesting disableSomeChecks =
      SparqlQleverVisitor::DisableSomeChecksOnlyForTesting::False;

  auto operator()(
      const string& input,
      const testing::Matcher<const std::string&>& messageMatcher = ::testing::_,
      ad_utility::source_location l = ad_utility::source_location::current()) {
    return operator()(input, prefixMap_, messageMatcher, l);
  }

  auto operator()(
      const string& input, SparqlQleverVisitor::PrefixMap prefixMap,
      const testing::Matcher<const std::string&>& messageMatcher = ::testing::_,
      ad_utility::source_location l = ad_utility::source_location::current()) {
    auto trace = generateLocationTrace(l);
    AD_EXPECT_THROW_WITH_MESSAGE(
        parse<Clause>(input, std::move(prefixMap), disableSomeChecks),
        messageMatcher);
  }
};

// TODO: make function that creates both the complete and fails parser. and use
// them with structured binding.

auto nil = "<http://www.w3.org/1999/02/22-rdf-syntax-ns#nil>";
auto first = "<http://www.w3.org/1999/02/22-rdf-syntax-ns#first>";
auto rest = "<http://www.w3.org/1999/02/22-rdf-syntax-ns#rest>";
auto type = "<http://www.w3.org/1999/02/22-rdf-syntax-ns#type>";

using ::testing::ElementsAre;
using ::testing::Eq;
using ::testing::IsEmpty;
using ::testing::Pair;
using ::testing::SizeIs;
using ::testing::StrEq;
}  // namespace

TEST(SparqlParser, NumericLiterals) {
  auto expectNumericLiteral = ExpectCompleteParse<&Parser::numericLiteral>{};
  auto expectNumericLiteralFails = ExpectParseFails<&Parser::numericLiteral>{};
  expectNumericLiteral("3.0", m::NumericLiteralDouble(3.0));
  expectNumericLiteral("3.0e2", m::NumericLiteralDouble(300.0));
  expectNumericLiteral("3.0e-2", m::NumericLiteralDouble(0.030));
  expectNumericLiteral("3", m::NumericLiteralInt(3ll));
  expectNumericLiteral("-3.0", m::NumericLiteralDouble(-3.0));
  expectNumericLiteral("-3", m::NumericLiteralInt(-3ll));
  expectNumericLiteral("+3", m::NumericLiteralInt(3ll));
  expectNumericLiteral("+3.02", m::NumericLiteralDouble(3.02));
  expectNumericLiteral("+3.1234e12", m::NumericLiteralDouble(3123400000000.0));
  expectNumericLiteral(".234", m::NumericLiteralDouble(0.234));
  expectNumericLiteral("+.0123", m::NumericLiteralDouble(0.0123));
  expectNumericLiteral("-.5123", m::NumericLiteralDouble(-0.5123));
  expectNumericLiteral(".234e4", m::NumericLiteralDouble(2340.0));
  expectNumericLiteral("+.0123E-3", m::NumericLiteralDouble(0.0000123));
  expectNumericLiteral("-.5123E12", m::NumericLiteralDouble(-512300000000.0));
  expectNumericLiteralFails("1000000000000000000000000000000000000");
  expectNumericLiteralFails("-99999999999999999999");
  expectNumericLiteralFails("12E400");
  expectNumericLiteralFails("-4.2E550");
}

TEST(SparqlParser, Prefix) {
  SparqlQleverVisitor::PrefixMap prefixMap{{"wd", "<www.wikidata.org/>"}};

  {
    ParserAndVisitor p{"PREFIX wd: <www.wikidata.org/>"};
    auto defaultPrefixes = p.visitor_.prefixMap();
    ASSERT_EQ(defaultPrefixes.size(), 0);
    p.visitor_.visit(p.parser_.prefixDecl());
    auto prefixes = p.visitor_.prefixMap();
    ASSERT_EQ(prefixes.size(), 1);
    ASSERT_EQ(prefixes.at("wd"), "<www.wikidata.org/>");
  }
  expectCompleteParse(parse<&Parser::pnameLn>("wd:bimbam", prefixMap),
                      StrEq("<www.wikidata.org/bimbam>"));
  expectCompleteParse(parse<&Parser::pnameNs>("wd:", prefixMap),
                      StrEq("<www.wikidata.org/>"));
  expectCompleteParse(parse<&Parser::prefixedName>("wd:bimbam", prefixMap),
                      StrEq("<www.wikidata.org/bimbam>"));
  expectIncompleteParse(
      parse<&Parser::iriref>("<somethingsomething> <rest>", prefixMap),
      "<rest>", testing::StrEq("<somethingsomething>"));
}

TEST(SparqlExpressionParser, First) {
  string s = "(5 * 5 ) bimbam";
  // This is an example on how to access a certain parsed substring.
  /*
  LOG(INFO) << context->getText() << std::endl;
  LOG(INFO) << p.parser_.getTokenStream()
                   ->getTokenSource()
                   ->getInputStream()
                   ->toString()
            << std::endl;
  LOG(INFO) << p.parser_.getCurrentToken()->getStartIndex() << std::endl;
   */
  auto resultofParse = parse<&Parser::expression>(s);
  EXPECT_EQ(resultofParse.remainingText_.length(), 6);
  auto resultAsExpression = std::move(resultofParse.resultOfParse_);

  VariableToColumnMap map;
  ad_utility::AllocatorWithLimit<Id> alloc{
      ad_utility::testing::makeAllocator()};
  IdTable table{alloc};
  LocalVocab localVocab;
  sparqlExpression::EvaluationContext input{
      *ad_utility::testing::getQec(),
      map,
      table,
      alloc,
      localVocab,
      std::make_shared<ad_utility::CancellationHandle<>>(),
      sparqlExpression::EvaluationContext::TimePoint::max()};
  auto result = resultAsExpression->evaluate(&input);
  AD_CONTRACT_CHECK(std::holds_alternative<Id>(result));
  ASSERT_EQ(std::get<Id>(result).getDatatype(), Datatype::Int);
  ASSERT_EQ(25, std::get<Id>(result).getInt());
}

TEST(SparqlParser, ComplexConstructTemplate) {
  string input =
      "{ [?a ( ?b (?c) )] ?d [?e [?f ?g]] . "
      "<http://wallscope.co.uk/resource/olympics/medal/#something> a "
      "<http://wallscope.co.uk/resource/olympics/medal/#somethingelse> }";

  auto Blank = [](const std::string& label) { return BlankNode(true, label); };
  expectCompleteParse(
      parse<&Parser::constructTemplate>(input),
      m::ConstructClause(
          {{Blank("0"), Var("?a"), Blank("3")},
           {Blank("1"), Iri(first), Blank("2")},
           {Blank("1"), Iri(rest), Iri(nil)},
           {Blank("2"), Iri(first), Var("?c")},
           {Blank("2"), Iri(rest), Iri(nil)},
           {Blank("3"), Iri(first), Var("?b")},
           {Blank("3"), Iri(rest), Blank("1")},
           {Blank("0"), Var("?d"), Blank("4")},
           {Blank("4"), Var("?e"), Blank("5")},
           {Blank("5"), Var("?f"), Var("?g")},
           {Iri("<http://wallscope.co.uk/resource/olympics/medal/"
                "#something>"),
            Iri(type),
            Iri("<http://wallscope.co.uk/resource/olympics/medal/"
                "#somethingelse>")}}));
}

TEST(SparqlParser, GraphTerm) {
  auto expectGraphTerm = ExpectCompleteParse<&Parser::graphTerm>{};
  expectGraphTerm("1337", m::Literal("1337"));
  expectGraphTerm("true", m::Literal("true"));
  expectGraphTerm("[]", m::InternalVariable("0"));
  auto expectGraphTermConstruct =
      ExpectCompleteParse<&Parser::graphTerm, true>{};
  expectGraphTermConstruct("[]", m::BlankNode(true, "0"));
  {
    const std::string iri = "<http://dummy-iri.com#fragment>";
    expectCompleteParse(parse<&Parser::graphTerm>(iri), m::Iri(iri));
  }
  expectGraphTerm("\"abc\"", m::Literal("\"abc\""));
  expectGraphTerm("()", m::Iri(nil));
}

TEST(SparqlParser, RdfCollectionSingleVar) {
  expectCompleteParse(
      parseCollection("( ?a )"),
      Pair(m::BlankNode(true, "0"),
           ElementsAre(ElementsAre(m::BlankNode(true, "0"), m::Iri(first),
                                   m::VariableVariant("?a")),
                       ElementsAre(m::BlankNode(true, "0"), m::Iri(rest),
                                   m::Iri(nil)))));
}

TEST(SparqlParser, RdfCollectionTripleVar) {
  auto Var = m::VariableVariant;
  auto Blank = [](const std::string& label) {
    return m::BlankNode(true, label);
  };
  expectCompleteParse(
      parseCollection("( ?a ?b ?c )"),
      Pair(m::BlankNode(true, "2"),
           ElementsAre(ElementsAre(Blank("0"), m::Iri(first), Var("?c")),
                       ElementsAre(Blank("0"), m::Iri(rest), m::Iri(nil)),
                       ElementsAre(Blank("1"), m::Iri(first), Var("?b")),
                       ElementsAre(Blank("1"), m::Iri(rest), Blank("0")),
                       ElementsAre(Blank("2"), m::Iri(first), Var("?a")),
                       ElementsAre(Blank("2"), m::Iri(rest), Blank("1")))));
}

TEST(SparqlParser, BlankNodeAnonymous) {
  expectCompleteParse(parseBlankNodeConstruct("[ \t\r\n]"),
                      m::BlankNode(true, "0"));
  expectCompleteParse(parseBlankNode("[ \t\r\n]"), m::InternalVariable("0"));
}

TEST(SparqlParser, BlankNodeLabelled) {
  expectCompleteParse(parseBlankNodeConstruct("_:label123"),
                      m::BlankNode(false, "label123"));
  expectCompleteParse(parseBlankNode("_:label123"),
                      m::InternalVariable("label123"));
}

TEST(SparqlParser, ConstructTemplateEmpty) {
  expectCompleteParse(parse<&Parser::constructTemplate>("{}"),
                      testing::Eq(std::nullopt));
}

TEST(SparqlParser, ConstructTriplesSingletonWithTerminator) {
  expectCompleteParse(parseConstructTriples("?a ?b ?c ."),
                      ElementsAre(ElementsAre(m::VariableVariant("?a"),
                                              m::VariableVariant("?b"),
                                              m::VariableVariant("?c"))));
}

TEST(SparqlParser, ConstructTriplesWithTerminator) {
  auto IsVar = m::VariableVariant;
  expectCompleteParse(
      parseConstructTriples("?a ?b ?c . ?d ?e ?f . ?g ?h ?i ."),
      ElementsAre(
          ElementsAre(IsVar("?a"), IsVar("?b"), IsVar("?c")),
          ElementsAre(IsVar("?d"), IsVar("?e"), IsVar("?f")),
          ElementsAre(IsVar("?g"), IsVar("?h"), m::VariableVariant("?i"))));
}

TEST(SparqlParser, TriplesSameSubjectVarOrTerm) {
  expectCompleteParse(parseConstructTriples("?a ?b ?c"),
                      ElementsAre(ElementsAre(m::VariableVariant("?a"),
                                              m::VariableVariant("?b"),
                                              m::VariableVariant("?c"))));
}

TEST(SparqlParser, TriplesSameSubjectTriplesNodeWithPropertyList) {
  expectCompleteParse(
      parseTriplesSameSubject("(?a) ?b ?c"),
      ElementsAre(
          ElementsAre(m::BlankNode(true, "0"), m::Iri(first),
                      m::VariableVariant("?a")),
          ElementsAre(m::BlankNode(true, "0"), m::Iri(rest), m::Iri(nil)),
          ElementsAre(m::BlankNode(true, "0"), m::VariableVariant("?b"),
                      m::VariableVariant("?c"))));
}

TEST(SparqlParser, TriplesSameSubjectTriplesNodeEmptyPropertyList) {
  expectCompleteParse(
      parseTriplesSameSubject("(?a)"),
      ElementsAre(
          ElementsAre(m::BlankNode(true, "0"), m::Iri(first),
                      m::VariableVariant("?a")),
          ElementsAre(m::BlankNode(true, "0"), m::Iri(rest), m::Iri(nil))));
}

TEST(SparqlParser, TriplesSameSubjectBlankNodePropertyList) {
  auto doTest = []<bool allowPath>() {
    auto input = "[ ?x ?y ] ?a ?b";
    auto [output, internal] = [&input]() {
      if constexpr (allowPath) {
        return std::pair(parse<&Parser::triplesSameSubjectPath>(input),
                         m::InternalVariable("0"));
      } else {
        return std::pair(parse<&Parser::triplesSameSubject, true>(input),
                         m::BlankNode(true, "0"));
      }
    }();

    auto var = m::VariableVariant;
    expectCompleteParse(
        output, UnorderedElementsAre(
                    ::testing::FieldsAre(internal, var("?x"), var("?y")),
                    ::testing::FieldsAre(internal, var("?a"), var("?b"))));
  };
  doTest.template operator()<true>();
  doTest.template operator()<false>();
}

TEST(SparqlParser, PropertyList) {
  expectCompleteParse(
      parsePropertyList("a ?a"),
      Pair(ElementsAre(ElementsAre(m::Iri(type), m::VariableVariant("?a"))),
           IsEmpty()));
}

TEST(SparqlParser, EmptyPropertyList) {
  expectCompleteParse(parsePropertyList(""), Pair(IsEmpty(), IsEmpty()));
}

TEST(SparqlParser, PropertyListNotEmptySingletonWithTerminator) {
  expectCompleteParse(
      parsePropertyListNotEmpty("a ?a ;"),
      Pair(ElementsAre(ElementsAre(m::Iri(type), m::VariableVariant("?a"))),
           IsEmpty()));
}

TEST(SparqlParser, PropertyListNotEmptyWithTerminator) {
  expectCompleteParse(
      parsePropertyListNotEmpty("a ?a ; a ?b ; a ?c ;"),
      Pair(ElementsAre(ElementsAre(m::Iri(type), m::VariableVariant("?a")),
                       ElementsAre(m::Iri(type), m::VariableVariant("?b")),
                       ElementsAre(m::Iri(type), m::VariableVariant("?c"))),
           IsEmpty()));
}

TEST(SparqlParser, VerbA) { expectCompleteParse(parseVerb("a"), m::Iri(type)); }

TEST(SparqlParser, VerbVariable) {
  expectCompleteParse(parseVerb("?a"), m::VariableVariant("?a"));
}

TEST(SparqlParser, ObjectListSingleton) {
  expectCompleteParse(parseObjectList("?a"),
                      Pair(ElementsAre(m::VariableVariant("?a")), IsEmpty()));
}

TEST(SparqlParser, ObjectList) {
  expectCompleteParse(
      parseObjectList("?a , ?b , ?c"),
      Pair(ElementsAre(m::VariableVariant("?a"), m::VariableVariant("?b"),
                       m::VariableVariant("?c")),
           IsEmpty()));
}

TEST(SparqlParser, BlankNodePropertyList) {
  auto doMatch = []<bool InsideConstruct>() {
    const auto blank = [] {
      if constexpr (InsideConstruct) {
        return m::BlankNode(true, "0");
      } else {
        return m::InternalVariable("0");
      }
    }();
    expectCompleteParse(
        parse<&Parser::blankNodePropertyList, InsideConstruct>(
            "[ a ?a ; a ?b ; a ?c ]"),
        Pair(blank,
             ElementsAre(
                 ElementsAre(blank, m::Iri(type), m::VariableVariant("?a")),
                 ElementsAre(blank, m::Iri(type), m::VariableVariant("?b")),
                 ElementsAre(blank, m::Iri(type), m::VariableVariant("?c")))));
  };
  doMatch.template operator()<true>();
  doMatch.template operator()<false>();
}

TEST(SparqlParser, GraphNodeVarOrTerm) {
  expectCompleteParse(parseGraphNode("?a"),
                      Pair(m::VariableVariant("?a"), IsEmpty()));
}

TEST(SparqlParser, GraphNodeTriplesNode) {
  expectCompleteParse(
      parseGraphNode("(?a)"),
      Pair(m::BlankNode(true, "0"),
           ElementsAre(ElementsAre(m::BlankNode(true, "0"), m::Iri(first),
                                   m::VariableVariant("?a")),
                       ElementsAre(m::BlankNode(true, "0"), m::Iri(rest),
                                   m::Iri(nil)))));
}

TEST(SparqlParser, VarOrTermVariable) {
  expectCompleteParse(parseVarOrTerm("?a"), m::VariableVariant("?a"));
}

TEST(SparqlParser, VarOrTermGraphTerm) {
  expectCompleteParse(parseVarOrTerm("()"), m::Iri(nil));
}

TEST(SparqlParser, Iri) {
  auto iri = &TripleComponent::Iri::fromIriref;
  auto expectIri = ExpectCompleteParse<&Parser::iri>{};
  expectIri("rdfs:label", iri("<http://www.w3.org/2000/01/rdf-schema#label>"),
            {{"rdfs", "<http://www.w3.org/2000/01/rdf-schema#>"}});
  expectIri(
      "rdfs:label", iri("<http://www.w3.org/2000/01/rdf-schema#label>"),
      {{"rdfs", "<http://www.w3.org/2000/01/rdf-schema#>"}, {"foo", "<bar#>"}});
  expectIri("<http://www.w3.org/2000/01/rdf-schema>"s,
            iri("<http://www.w3.org/2000/01/rdf-schema>"),
            SparqlQleverVisitor::PrefixMap{});
  expectIri("@en@rdfs:label"s,
            iri("@en@<http://www.w3.org/2000/01/rdf-schema#label>"),
            {{"rdfs", "<http://www.w3.org/2000/01/rdf-schema#>"}});
  expectIri("@en@<http://www.w3.org/2000/01/rdf-schema>"s,
            iri("@en@<http://www.w3.org/2000/01/rdf-schema>"),
            SparqlQleverVisitor::PrefixMap{});
}

TEST(SparqlParser, VarOrIriIri) {
  expectCompleteParse(parseVarOrTerm("<http://testiri>"),
                      m::Iri("<http://testiri>"));
}

TEST(SparqlParser, VariableWithQuestionMark) {
  expectCompleteParse(parseVariable("?variableName"),
                      m::Variable("?variableName"));
}

TEST(SparqlParser, VariableWithDollarSign) {
  expectCompleteParse(parseVariable("$variableName"),
                      m::Variable("?variableName"));
}

TEST(SparqlParser, Bind) {
  auto noChecks = SparqlQleverVisitor::DisableSomeChecksOnlyForTesting::True;
  auto expectBind = ExpectCompleteParse<&Parser::bind>{{}, noChecks};
  expectBind("BIND (10 - 5 as ?a)", m::Bind(Var{"?a"}, "10 - 5"));
  expectBind("bInD (?age - 10 As ?s)", m::Bind(Var{"?s"}, "?age - 10"));
}

TEST(SparqlParser, Integer) {
  auto expectInteger = ExpectCompleteParse<&Parser::integer>{};
  auto expectIntegerFails = ExpectParseFails<&Parser::integer>();
  expectInteger("1931", 1931ull);
  expectInteger("0", 0ull);
  expectInteger("18446744073709551615", 18446744073709551615ull);
  expectIntegerFails("18446744073709551616");
  expectIntegerFails("10000000000000000000000000000000000000000");
  expectIntegerFails("-1");
}

TEST(SparqlParser, LimitOffsetClause) {
  auto expectLimitOffset = ExpectCompleteParse<&Parser::limitOffsetClauses>{};
  auto expectLimitOffsetFails = ExpectParseFails<&Parser::limitOffsetClauses>();
  expectLimitOffset("LIMIT 10", m::LimitOffset(10, std::nullopt, 0));
  expectLimitOffset("OFFSET 31 LIMIT 12 TEXTLIMIT 14",
                    m::LimitOffset(12, 14, 31));
  expectLimitOffset("textlimit 999", m::LimitOffset(std::nullopt, 999, 0));
  expectLimitOffset("LIMIT      999", m::LimitOffset(999, std::nullopt, 0));
  expectLimitOffset("OFFSET 43",
                    m::LimitOffset(std::nullopt, std::nullopt, 43));
  expectLimitOffset("TEXTLIMIT 43 LIMIT 19", m::LimitOffset(19, 43, 0));
  expectLimitOffsetFails("LIMIT20");
  expectIncompleteParse(parse<&Parser::limitOffsetClauses>(
                            "Limit 10 TEXTLIMIT 20 offset 0 Limit 20"),
                        "Limit 20", m::LimitOffset(10ull, 20ull, 0ull));
}

TEST(SparqlParser, OrderCondition) {
  auto expectOrderCondition = ExpectCompleteParse<&Parser::orderCondition>{};
  auto expectOrderConditionFails = ExpectParseFails<&Parser::orderCondition>();
  // var
  expectOrderCondition("?test",
                       m::VariableOrderKeyVariant(Var{"?test"}, false));
  // brackettedExpression
  expectOrderCondition("DESC (?foo)",
                       m::VariableOrderKeyVariant(Var{"?foo"}, true));
  expectOrderCondition("ASC (?bar)",
                       m::VariableOrderKeyVariant(Var{"?bar"}, false));
  expectOrderCondition("ASC(?test - 5)",
                       m::ExpressionOrderKey("(?test - 5)", false));
  expectOrderCondition("DESC (10 || (5 && ?foo))",
                       m::ExpressionOrderKey("(10 || (5 && ?foo))", true));
  // constraint
  expectOrderCondition("(5 - ?mehr)",
                       m::ExpressionOrderKey("(5 - ?mehr)", false));
  expectOrderCondition("SUM(?i)", m::ExpressionOrderKey("SUM(?i)", false));
  expectOrderConditionFails("ASC SCORE(?i)");
}

TEST(SparqlParser, OrderClause) {
  auto expectOrderClause = ExpectCompleteParse<&Parser::orderClause>{};
  auto expectOrderClauseFails = ExpectParseFails<&Parser::orderClause>{};
  expectOrderClause(
      "ORDER BY ?test DESC(?foo - 5)",
      m::OrderKeys({VariableOrderKey{Var{"?test"}, false},
                    m::ExpressionOrderKeyTest{"(?foo - 5)", true}}));

  expectOrderClause("INTERNAL SORT BY ?test",
                    m::OrderKeys({VariableOrderKey{Var{"?test"}, false}},
                                 IsInternalSort::True));

  expectOrderClauseFails("INTERNAL SORT BY ?test DESC(?blubb)");
}

TEST(SparqlParser, GroupCondition) {
  auto expectGroupCondition = ExpectCompleteParse<&Parser::groupCondition>{};
  // variable
  expectGroupCondition("?test", m::VariableGroupKey("?test"));
  // expression without binding
  expectGroupCondition("(?test)", m::ExpressionGroupKey("?test"));
  // expression with binding
  expectGroupCondition("(?test AS ?mehr)",
                       m::AliasGroupKey("?test", Var{"?mehr"}));
  // builtInCall
  expectGroupCondition("COUNT(?test)", m::ExpressionGroupKey("COUNT(?test)"));
  // functionCall
  expectGroupCondition(
      "<http://www.opengis.net/def/function/geosparql/latitude>(?test)",
      m::ExpressionGroupKey(
          "<http://www.opengis.net/def/function/geosparql/latitude>(?test)"));
}

TEST(SparqlParser, GroupClause) {
  expectCompleteParse(
      parse<&Parser::groupClause>(
          "GROUP BY ?test (?foo - 10 as ?bar) COUNT(?baz)"),
      m::GroupKeys(
          {Var{"?test"}, std::pair{"?foo - 10", Var{"?bar"}}, "COUNT(?baz)"}));
}

TEST(SparqlParser, SolutionModifier) {
  auto expectSolutionModifier =
      ExpectCompleteParse<&Parser::solutionModifier>{};
  auto expectIncompleteParse = [](const string& input) {
    EXPECT_FALSE(
        parse<&Parser::solutionModifier>(input).remainingText_.empty());
  };
  using VOK = VariableOrderKey;

  expectSolutionModifier("", m::SolutionModifier({}, {}, {}, {}));
  // The following are no valid solution modifiers, because ORDER BY
  // has to appear before LIMIT.
  expectIncompleteParse("GROUP BY ?var LIMIT 10 ORDER BY ?var");
  expectSolutionModifier("TEXTLIMIT 1 LIMIT 10",
                         m::SolutionModifier({}, {}, {}, {10, 0, 1}));
  expectSolutionModifier(
      "GROUP BY ?var (?b - 10) HAVING (?var != 10) ORDER BY ?var TEXTLIMIT 1 "
      "LIMIT 10 OFFSET 2",
      m::SolutionModifier({Var{"?var"}, "?b - 10"}, {{"(?var != 10)"}},
                          {VOK{Var{"?var"}, false}}, {10, 2, 1}));
  expectSolutionModifier(
      "GROUP BY ?var HAVING (?foo < ?bar) ORDER BY (5 - ?var) TEXTLIMIT 21 "
      "LIMIT 2",
      m::SolutionModifier({Var{"?var"}}, {{"(?foo < ?bar)"}},
                          {std::pair{"(5 - ?var)", false}}, {2, 0, 21}));
  expectSolutionModifier(
      "GROUP BY (?var - ?bar) ORDER BY (5 - ?var)",
      m::SolutionModifier({"?var - ?bar"}, {}, {std::pair{"(5 - ?var)", false}},
                          {}));
}

TEST(SparqlParser, DataBlock) {
  auto expectDataBlock = ExpectCompleteParse<&Parser::dataBlock>{};
  auto expectDataBlockFails = ExpectParseFails<&Parser::dataBlock>();
  expectDataBlock("?test { \"foo\" }",
                  m::Values({Var{"?test"}}, {{lit("\"foo\"")}}));
  expectDataBlock("?test { 10.0 }", m::Values({Var{"?test"}}, {{10.0}}));
  expectDataBlock("?test { UNDEF }",
                  m::Values({Var{"?test"}}, {{TripleComponent::UNDEF{}}}));
  expectDataBlock("?test { false true }",
                  m::Values({Var{"?test"}}, {{false}, {true}}));
  expectDataBlock(
      R"(?foo { "baz" "bar" })",
      m::Values({Var{"?foo"}}, {{lit("\"baz\"")}, {lit("\"bar\"")}}));
  // TODO: Is this semantics correct?
  expectDataBlock(R"(( ) { ( ) })", m::Values({}, {{}}));
  expectDataBlock(R"(( ) { })", m::Values({}, {}));
  expectDataBlockFails("?test { ( ) }");
  expectDataBlock(R"(?foo { })", m::Values({Var{"?foo"}}, {}));
  expectDataBlock(R"(( ?foo ) { })", m::Values({Var{"?foo"}}, {}));
  expectDataBlockFails(R"(( ?foo ?bar ) { (<foo>) (<bar>) })");
  expectDataBlock(
      R"(( ?foo ?bar ) { (<foo> <bar>) })",
      m::Values({Var{"?foo"}, Var{"?bar"}}, {{iri("<foo>"), iri("<bar>")}}));
  expectDataBlock(
      R"(( ?foo ?bar ) { (<foo> "m") ("1" <bar>) })",
      m::Values({Var{"?foo"}, Var{"?bar"}},
                {{iri("<foo>"), lit("\"m\"")}, {lit("\"1\""), iri("<bar>")}}));
  expectDataBlock(
      R"(( ?foo ?bar ) { (<foo> "m") (<bar> <e>) (1 "f") })",
      m::Values({Var{"?foo"}, Var{"?bar"}}, {{iri("<foo>"), lit("\"m\"")},
                                             {iri("<bar>"), iri("<e>")},
                                             {1, lit("\"f\"")}}));
  // TODO<joka921/qup42> implement
  expectDataBlockFails(R"(( ) { (<foo>) })");
}

TEST(SparqlParser, InlineData) {
  auto expectInlineData = ExpectCompleteParse<&Parser::inlineData>{};
  auto expectInlineDataFails = ExpectParseFails<&Parser::inlineData>();
  expectInlineData("VALUES ?test { \"foo\" }",
                   m::InlineData({Var{"?test"}}, {{lit("\"foo\"")}}));
  // There must always be a block present for InlineData
  expectInlineDataFails("");
}

TEST(SparqlParser, propertyPaths) {
  auto expectPathOrVar = ExpectCompleteParse<&Parser::verbPathOrSimple>{};
  auto Iri = &PropertyPath::fromIri;
  auto Sequence = &PropertyPath::makeSequence;
  auto Alternative = &PropertyPath::makeAlternative;
  auto ZeroOrMore = &PropertyPath::makeZeroOrMore;
  auto OneOrMore = &PropertyPath::makeOneOrMore;
  auto ZeroOrOne = &PropertyPath::makeZeroOrOne;
  using PrefixMap = SparqlQleverVisitor::PrefixMap;
  // Test all the base cases.
  // "a" is a special case. It is a valid PropertyPath.
  // It is short for "<http://www.w3.org/1999/02/22-rdf-syntax-ns#type>".
  expectPathOrVar("a",
                  Iri("<http://www.w3.org/1999/02/22-rdf-syntax-ns#type>"));
  expectPathOrVar(
      "@en@rdfs:label", Iri("@en@<http://www.w3.org/2000/01/rdf-schema#label>"),
      PrefixMap{{"rdfs", "<http://www.w3.org/2000/01/rdf-schema#>"}});
  EXPECT_THROW(parse<&Parser::verbPathOrSimple>("b"), ParseException);
  expectPathOrVar("test:foo", Iri("<http://www.example.com/foo>"),
                  {{"test", "<http://www.example.com/>"}});
  expectPathOrVar("?bar", Var{"?bar"});
  expectPathOrVar(":", Iri("<http://www.example.com/>"),
                  {{"", "<http://www.example.com/>"}});
  expectPathOrVar("<http://www.w3.org/1999/02/22-rdf-syntax-ns#type>",
                  Iri("<http://www.w3.org/1999/02/22-rdf-syntax-ns#type>"));
  // Test the basic combinators / | (...) + * ?.
  expectPathOrVar("a:a / a:b",
                  Sequence({Iri("<http://www.example.com/a>"),
                            Iri("<http://www.example.com/b>")}),
                  {{"a", "<http://www.example.com/>"}});
  expectPathOrVar("a:a | a:b",
                  Alternative({Iri("<http://www.example.com/a>"),
                               Iri("<http://www.example.com/b>")}),
                  {{"a", "<http://www.example.com/>"}});
  expectPathOrVar("(a:a)", Iri("<http://www.example.com/a>"),
                  {{"a", "<http://www.example.com/>"}});
  expectPathOrVar("a:a+", OneOrMore({Iri("<http://www.example.com/a>")}),
                  {{"a", "<http://www.example.com/>"}});
  {
    PropertyPath expected = ZeroOrOne({Iri("<http://www.example.com/a>")});
    expected.can_be_null_ = true;
    expectPathOrVar("a:a?", expected, {{"a", "<http://www.example.com/>"}});
  }
  {
    PropertyPath expected = ZeroOrMore({Iri("<http://www.example.com/a>")});
    expected.can_be_null_ = true;
    expectPathOrVar("a:a*", expected, {{"a", "<http://www.example.com/>"}});
  }
  // Test a bigger example that contains everything.
  {
    PropertyPath expected =
        Alternative({Sequence({
                         Iri("<http://www.example.com/a/a>"),
                         ZeroOrMore({Iri("<http://www.example.com/b/b>")}),
                     }),
                     Iri("<http://www.example.com/c/c>"),
                     OneOrMore({Sequence({Iri("<http://www.example.com/a/a>"),
                                          Iri("<http://www.example.com/b/b>"),
                                          Iri("<a/b/c>")})})});
    expected.computeCanBeNull();
    expected.can_be_null_ = false;
    expectPathOrVar("a:a/b:b*|c:c|(a:a/b:b/<a/b/c>)+", expected,
                    {{"a", "<http://www.example.com/a/>"},
                     {"b", "<http://www.example.com/b/>"},
                     {"c", "<http://www.example.com/c/>"}});
  }
}

TEST(SparqlParser, propertyListPathNotEmpty) {
  auto expectPropertyListPath =
      ExpectCompleteParse<&Parser::propertyListPathNotEmpty>{};
  auto expectPropertyListPathFails =
      ExpectParseFails<&Parser::propertyListPathNotEmpty>();
  auto Iri = &PropertyPath::fromIri;
  expectPropertyListPath("<bar> ?foo", {{{Iri("<bar>"), Var{"?foo"}}}, {}});
  expectPropertyListPath(
      "<bar> ?foo ; <mehr> ?f",
      {{{Iri("<bar>"), Var{"?foo"}}, {Iri("<mehr>"), Var{"?f"}}}, {}});
  expectPropertyListPath(
      "<bar> ?foo , ?baz",
      {{{Iri("<bar>"), Var{"?foo"}}, {Iri("<bar>"), Var{"?baz"}}}, {}});

  // A more complex example.
  expectPropertyListPathFails("<bar> ( ?foo ?baz )");
  auto V = m::VariableVariant;
  auto internal0 = m::InternalVariable("0");
  auto internal1 = m::InternalVariable("1");
  auto internal2 = m::InternalVariable("2");
  auto bar = m::Predicate("<bar>");
  expectPropertyListPath(
      "?x [?y ?z; <bar> ?b, ?p, [?d ?e], [<bar> ?e]]; ?u ?v",
      Pair(ElementsAre(Pair(V("?x"), internal0), Pair(V("?u"), V("?v"))),
           UnorderedElementsAre(
               ::testing::FieldsAre(internal0, V("?y"), V("?z")),
               ::testing::FieldsAre(internal0, bar, V("?b")),
               ::testing::FieldsAre(internal0, bar, V("?p")),
               ::testing::FieldsAre(internal0, bar, internal1),
               ::testing::FieldsAre(internal1, V("?d"), V("?e")),
               ::testing::FieldsAre(internal0, bar, internal2),
               ::testing::FieldsAre(internal2, bar, V("?e")))));
}

TEST(SparqlParser, triplesSameSubjectPath) {
  auto expectTriples = ExpectCompleteParse<&Parser::triplesSameSubjectPath>{};
  auto PathIri = &PropertyPath::fromIri;
  expectTriples("?foo <bar> ?baz",
                {{Var{"?foo"}, PathIri("<bar>"), Var{"?baz"}}});
  expectTriples("?foo <bar> ?baz ; <mehr> ?t",
                {{Var{"?foo"}, PathIri("<bar>"), Var{"?baz"}},
                 {Var{"?foo"}, PathIri("<mehr>"), Var{"?t"}}});
  expectTriples("?foo <bar> ?baz , ?t",
                {{Var{"?foo"}, PathIri("<bar>"), Var{"?baz"}},
                 {Var{"?foo"}, PathIri("<bar>"), Var{"?t"}}});
  expectTriples("?foo <bar> ?baz , ?t ; <mehr> ?d",
                {{Var{"?foo"}, PathIri("<bar>"), Var{"?baz"}},
                 {Var{"?foo"}, PathIri("<bar>"), Var{"?t"}},
                 {Var{"?foo"}, PathIri("<mehr>"), Var{"?d"}}});
  expectTriples("?foo <bar> ?baz ; <mehr> ?t , ?d",
                {{Var{"?foo"}, PathIri("<bar>"), Var{"?baz"}},
                 {Var{"?foo"}, PathIri("<mehr>"), Var{"?t"}},
                 {Var{"?foo"}, PathIri("<mehr>"), Var{"?d"}}});
  expectTriples("<foo> <bar> ?baz ; ?mehr \"a\"",
                {{Iri("<foo>"), PathIri("<bar>"), Var{"?baz"}},
                 {Iri("<foo>"), Var("?mehr"), Literal("\"a\"")}});
  auto expectTriplesConstruct =
      ExpectCompleteParse<&Parser::triplesSameSubjectPath, true>{};
  expectTriplesConstruct("_:1 <bar> ?baz", {{BlankNode(false, "1"),
                                             PathIri("<bar>"), Var{"?baz"}}});
  expectTriples("_:one <bar> ?baz",
                {{Var{absl::StrCat(INTERNAL_BLANKNODE_VARIABLE_PREFIX, "one")},
                  PathIri("<bar>"), Var{"?baz"}}});
  expectTriples("10.0 <bar> true",
                {{Literal(10.0), PathIri("<bar>"), Literal(true)}});
  expectTriples(
      "<foo> "
      "<http://qlever.cs.uni-freiburg.de/builtin-functions/contains-word> "
      "\"Berlin Freiburg\"",
      {{Iri("<foo>"),
        PathIri("<http://qlever.cs.uni-freiburg.de/builtin-functions/"
                "contains-word>"),
        Literal("\"Berlin Freiburg\"")}});
}

TEST(SparqlParser, SelectClause) {
  auto expectSelectClause = ExpectCompleteParse<&Parser::selectClause>{};
  auto expectSelectFails = ExpectParseFails<&Parser::selectClause>();

  using Alias = std::pair<string, ::Variable>;
  expectCompleteParse(parseSelectClause("SELECT *"),
                      m::AsteriskSelect(false, false));
  expectCompleteParse(parseSelectClause("SELECT DISTINCT *"),
                      m::AsteriskSelect(true, false));
  expectCompleteParse(parseSelectClause("SELECT REDUCED *"),
                      m::AsteriskSelect(false, true));
  expectSelectFails("SELECT DISTINCT REDUCED *");
  expectSelectFails("SELECT");
  expectSelectClause("SELECT ?foo", m::VariablesSelect({"?foo"}));
  expectSelectClause("SELECT ?foo ?baz ?bar",
                     m::VariablesSelect({"?foo", "?baz", "?bar"}));
  expectSelectClause("SELECT DISTINCT ?foo ?bar",
                     m::VariablesSelect({"?foo", "?bar"}, true, false));
  expectSelectClause("SELECT REDUCED ?foo ?bar ?baz",
                     m::VariablesSelect({"?foo", "?bar", "?baz"}, false, true));
  expectSelectClause("SELECT (10 as ?foo) ?bar",
                     m::Select({Alias{"10", Var{"?foo"}}, Var{"?bar"}}));
  expectSelectClause("SELECT DISTINCT (5 - 10 as ?m)",
                     m::Select({Alias{"5 - 10", Var{"?m"}}}, true, false));
  expectSelectClause(
      "SELECT (5 - 10 as ?m) ?foo (10 as ?bar)",
      m::Select({Alias{"5 - 10", "?m"}, Var{"?foo"}, Alias{"10", "?bar"}}));
}

TEST(SparqlParser, HavingCondition) {
  auto expectHavingCondition = ExpectCompleteParse<&Parser::havingCondition>{};
  auto expectHavingConditionFails =
      ExpectParseFails<&Parser::havingCondition>();

  expectHavingCondition("(?x <= 42.3)", m::stringMatchesFilter("(?x <= 42.3)"));
  expectHavingCondition("(?height > 1.7)",
                        m::stringMatchesFilter("(?height > 1.7)"));
  expectHavingCondition("(?predicate < \"<Z\")",
                        m::stringMatchesFilter("(?predicate < \"<Z\")"));
  expectHavingCondition("(LANG(?x) = \"en\")",
                        m::stringMatchesFilter("(LANG(?x) = \"en\")"));
}

TEST(SparqlParser, GroupGraphPattern) {
  auto expectGraphPattern =
      ExpectCompleteParse<&Parser::groupGraphPattern>{defaultPrefixMap};
  auto expectGroupGraphPatternFails =
      ExpectParseFails<&Parser::groupGraphPattern>{{}};
  auto DummyTriplesMatcher = m::Triples({{Var{"?x"}, "?y", Var{"?z"}}});

  // Empty GraphPatterns.
  expectGraphPattern("{ }", m::GraphPattern());
  expectGraphPattern(
      "{ SELECT *  WHERE { } }",
      m::GraphPattern(m::SubSelect(::testing::_, m::GraphPattern())));

  SparqlTriple abc{Var{"?a"}, "?b", Var{"?c"}};
  SparqlTriple def{Var{"?d"}, "?e", Var{"?f"}};
  // Test the Components alone.
  expectGraphPattern("{ { ?a ?b ?c } }",
                     m::GraphPattern(m::GroupGraphPattern(m::Triples({abc}))));
  expectGraphPattern(
      "{ { ?a ?b ?c } UNION { ?d ?e ?f } }",
      m::GraphPattern(m::Union(m::GraphPattern(m::Triples({abc})),
                               m::GraphPattern(m::Triples({def})))));
  expectGraphPattern(
      "{ { ?a ?b ?c } UNION { ?d ?e ?f } UNION { ?g ?h ?i } }",
      m::GraphPattern(m::Union(
          m::GraphPattern(m::Union(m::GraphPattern(m::Triples({abc})),
                                   m::GraphPattern(m::Triples({def})))),
          m::GraphPattern(m::Triples({{Var{"?g"}, "?h", Var{"?i"}}})))));
  expectGraphPattern("{ OPTIONAL { ?a <foo> <bar> } }",
                     m::GraphPattern(m::OptionalGraphPattern(
                         m::Triples({{Var{"?a"}, "<foo>", iri("<bar>")}}))));
  expectGraphPattern("{ MINUS { ?a <foo> <bar> } }",
                     m::GraphPattern(m::MinusGraphPattern(
                         m::Triples({{Var{"?a"}, "<foo>", iri("<bar>")}}))));
  expectGraphPattern(
      "{ FILTER (?a = 10) . ?x ?y ?z }",
      m::GraphPattern(false, {"(?a = 10)"}, DummyTriplesMatcher));
  expectGraphPattern("{ BIND (3 as ?c) }",
                     m::GraphPattern(m::Bind(Var{"?c"}, "3")));
  // The variables `?f` and `?b` have not been used before the BIND clause.
  expectGroupGraphPatternFails("{ BIND (?f - ?b as ?c) }");
  expectGraphPattern("{ VALUES (?a ?b) { (<foo> <bar>) (<a> <b>) } }",
                     m::GraphPattern(m::InlineData(
                         {Var{"?a"}, Var{"?b"}}, {{iri("<foo>"), iri("<bar>")},
                                                  {iri("<a>"), iri("<b>")}})));
  expectGraphPattern("{ ?x ?y ?z }", m::GraphPattern(DummyTriplesMatcher));
  expectGraphPattern(
      "{ SELECT *  WHERE { ?x ?y ?z } }",
      m::GraphPattern(m::SubSelect(m::AsteriskSelect(false, false),
                                   m::GraphPattern(DummyTriplesMatcher))));
  // Test mixes of the components to make sure that they interact correctly.
  expectGraphPattern(
      "{ ?x ?y ?z ; ?f <bar> }",
      m::GraphPattern(m::Triples(
          {{Var{"?x"}, "?y", Var{"?z"}}, {Var{"?x"}, "?f", iri("<bar>")}})));
  expectGraphPattern(
      "{ ?x ?y ?z . <foo> ?f <bar> }",
      m::GraphPattern(m::Triples(
          {{Var{"?x"}, "?y", Var{"?z"}}, {iri("<foo>"), "?f", iri("<bar>")}})));
  expectGraphPattern(
      "{ ?x <is-a> <Actor> . FILTER(?x != ?y) . ?y <is-a> <Actor> . "
      "FILTER(?y < ?x) }",
      m::GraphPattern(false, {"(?x != ?y)", "(?y < ?x)"},
                      m::Triples({{Var{"?x"}, "<is-a>", iri("<Actor>")},
                                  {Var{"?y"}, "<is-a>", iri("<Actor>")}})));
  expectGraphPattern(
      "{?x <is-a> \"Actor\" . FILTER(?x != ?y) . ?y <is-a> <Actor> . ?c "
      "ql:contains-entity ?x . ?c ql:contains-word \"coca* abuse\"}",
      m::GraphPattern(
          false, {"(?x != ?y)"},
          m::Triples(
              {{Var{"?x"}, "<is-a>", lit("\"Actor\"")},
               {Var{"?y"}, "<is-a>", iri("<Actor>")},
               {Var{"?c"}, std::string{CONTAINS_ENTITY_PREDICATE}, Var{"?x"}},
               {Var{"?c"}, std::string{CONTAINS_WORD_PREDICATE},
                lit("\"coca* abuse\"")}})));

  // Scoping of variables in combination with a BIND clause.
  expectGraphPattern(
      "{?x <is-a> <Actor> . BIND(10 - ?x as ?y) }",
      m::GraphPattern(m::Triples({{Var{"?x"}, "<is-a>", iri("<Actor>")}}),
                      m::Bind(Var{"?y"}, "10 - ?x")));
  expectGraphPattern(
      "{?x <is-a> <Actor> . BIND(10 - ?x as ?y) . ?a ?b ?c }",
      m::GraphPattern(m::Triples({{Var{"?x"}, "<is-a>", iri("<Actor>")}}),
                      m::Bind(Var{"?y"}, "10 - ?x"),
                      m::Triples({{Var{"?a"}, "?b", Var{"?c"}}})));
  expectGroupGraphPatternFails("{?x <is-a> <Actor> . {BIND(10 - ?x as ?y)}}");
  expectGroupGraphPatternFails("{?x <is-a> <Actor> . BIND(3 as ?x)}");
  expectGraphPattern(
      "{?x <is-a> <Actor> . {BIND(3 as ?x)} }",
      m::GraphPattern(m::Triples({{Var{"?x"}, "<is-a>", iri("<Actor>")}}),
                      m::GroupGraphPattern(m::Bind(Var{"?x"}, "3"))));
  expectGroupGraphPatternFails(
      "{?x <is-a> <Actor> . OPTIONAL {BIND(?x as ?y)}}");

  expectGraphPattern(
      "{?x <is-a> <Actor> . OPTIONAL {BIND(3 as ?x)} }",
      m::GraphPattern(m::Triples({{Var{"?x"}, "<is-a>", iri("<Actor>")}}),
                      m::OptionalGraphPattern(m::Bind(Var{"?x"}, "3"))));
  expectGraphPattern(
      "{ {?x <is-a> <Actor>} UNION { BIND (3 as ?x)}}",
      m::GraphPattern(m::Union(
          m::GraphPattern(m::Triples({{Var{"?x"}, "<is-a>", iri("<Actor>")}})),
          m::GraphPattern(m::Bind(Var{"?x"}, "3")))));

  expectGraphPattern(
      "{?x <is-a> <Actor> . OPTIONAL { ?x <foo> <bar> } }",
      m::GraphPattern(m::Triples({{Var{"?x"}, "<is-a>", iri("<Actor>")}}),
                      m::OptionalGraphPattern(
                          m::Triples({{Var{"?x"}, "<foo>", iri("<bar>")}}))));
  expectGraphPattern(
      "{ SELECT *  WHERE { ?x ?y ?z } VALUES ?a { <a> <b> } }",
      m::GraphPattern(
          m::SubSelect(m::AsteriskSelect(false, false),
                       m::GraphPattern(DummyTriplesMatcher)),
          m::InlineData({Var{"?a"}}, {{iri("<a>")}, {iri("<b>")}})));
  expectGraphPattern("{ SERVICE <endpoint> { ?s ?p ?o } }",
                     m::GraphPattern(m::Service(
                         TripleComponent::Iri::fromIriref("<endpoint>"),
                         {Var{"?s"}, Var{"?p"}, Var{"?o"}}, "{ ?s ?p ?o }")));
  expectGraphPattern(
      "{ SERVICE <ep> { { SELECT ?s ?o WHERE { ?s ?p ?o } } } }",
      m::GraphPattern(m::Service(TripleComponent::Iri::fromIriref("<ep>"),
                                 {Var{"?s"}, Var{"?o"}},
                                 "{ { SELECT ?s ?o WHERE { ?s ?p ?o } } }")));

  expectGraphPattern(
      "{ SERVICE SILENT <ep> { { SELECT ?s ?o WHERE { ?s ?p ?o } } } }",
      m::GraphPattern(m::Service(
          TripleComponent::Iri::fromIriref("<ep>"), {Var{"?s"}, Var{"?o"}},
          "{ { SELECT ?s ?o WHERE { ?s ?p ?o } } }", "", true)));

  // SERVICE with a variable endpoint is not yet supported.
  expectGroupGraphPatternFails("{ SERVICE ?endpoint { ?s ?p ?o } }");

  // graphGraphPattern is not supported.
  expectGroupGraphPatternFails("{ GRAPH ?a { } }");
  expectGroupGraphPatternFails("{ GRAPH <foo> { } }");
}

TEST(SparqlParser, RDFLiteral) {
  auto expectRDFLiteral = ExpectCompleteParse<&Parser::rdfLiteral>{
      {{"xsd", "<http://www.w3.org/2001/XMLSchema#>"}}};
  auto expectRDFLiteralFails = ExpectParseFails<&Parser::rdfLiteral>();

  expectRDFLiteral("   \"Astronaut\"^^xsd:string  \t",
                   "\"Astronaut\"^^<http://www.w3.org/2001/XMLSchema#string>"s);
  // The conversion to the internal date format
  // (":v:date:0000000000000001950-01-01T00:00:00") is done by
  // RdfStringParser<TokenizerCtre>::parseTripleObject(resultAsString) which
  // is only called at triplesBlock.
  expectRDFLiteral(
      "\"1950-01-01T00:00:00\"^^xsd:dateTime",
      "\"1950-01-01T00:00:00\"^^<http://www.w3.org/2001/XMLSchema#dateTime>"s);
  expectRDFLiteralFails(R"(?a ?b "The \"Moon\""@en .)");
}

TEST(SparqlParser, SelectQuery) {
  auto contains = [](const std::string& s) { return ::testing::HasSubstr(s); };
  auto expectSelectQuery =
      ExpectCompleteParse<&Parser::selectQuery>{defaultPrefixMap};
  auto expectSelectQueryFails = ExpectParseFails<&Parser::selectQuery>{};
  auto DummyGraphPatternMatcher =
      m::GraphPattern(m::Triples({{Var{"?x"}, "?y", Var{"?z"}}}));
  expectSelectQuery(
      "SELECT * WHERE { ?a <bar> ?foo }",
      testing::AllOf(m::SelectQuery(
          m::AsteriskSelect(),
          m::GraphPattern(m::Triples({{Var{"?a"}, "<bar>", Var{"?foo"}}})))));
  expectSelectQuery("SELECT * WHERE { ?x ?y ?z }",
                    testing::AllOf(m::SelectQuery(m::AsteriskSelect(),
                                                  DummyGraphPatternMatcher)));
  expectSelectQuery(
      "SELECT ?x WHERE { ?x ?y ?z . FILTER(?x != <foo>) } LIMIT 10 TEXTLIMIT 5",
      testing::AllOf(
          m::SelectQuery(
              m::Select({Var{"?x"}}),
              m::GraphPattern(false, {"(?x != <foo>)"},
                              m::Triples({{Var{"?x"}, "?y", Var{"?z"}}}))),
          m::pq::LimitOffset({10, 0, 5})));

  // ORDER BY
  expectSelectQuery("SELECT ?x WHERE { ?x ?y ?z } ORDER BY ?y ",
                    testing::AllOf(m::SelectQuery(m::Select({Var{"?x"}}),
                                                  DummyGraphPatternMatcher),
                                   m::pq::OrderKeys({{Var{"?y"}, false}})));

  // Ordering by a variable or expression which contains a variable that is not
  // visible in the query body is not allowed.
  expectSelectQueryFails("SELECT ?a WHERE { ?a ?b ?c } ORDER BY ?x",
                         contains("Variable ?x was used by "
                                  "ORDER BY, but is not"));
  expectSelectQueryFails("SELECT ?a WHERE { ?a ?b ?c } ORDER BY (?x - 10)");

  // Explicit GROUP BY
  expectSelectQuery("SELECT ?x WHERE { ?x ?y ?z } GROUP BY ?x",
                    testing::AllOf(m::SelectQuery(m::VariablesSelect({"?x"}),
                                                  DummyGraphPatternMatcher),
                                   m::pq::GroupKeys({Var{"?x"}})));
  expectSelectQuery(
      "SELECT (COUNT(?y) as ?a) WHERE { ?x ?y ?z } GROUP BY ?x",
      testing::AllOf(
          m::SelectQuery(m::Select({std::pair{"COUNT(?y)", Var{"?a"}}}),
                         DummyGraphPatternMatcher),
          m::pq::GroupKeys({Var{"?x"}})));

  expectSelectQuery(
      "SELECT (SUM(?x) as ?a) (COUNT(?y) + ?z AS ?b)  WHERE { ?x ?y ?z } GROUP "
      "BY ?z",
      testing::AllOf(
          m::SelectQuery(m::Select({std::pair{"SUM(?x)", Var{"?a"}},
                                    std::pair{"COUNT(?y) + ?z", Var{"?b"}}}),
                         DummyGraphPatternMatcher)));

  expectSelectQuery(
      "SELECT (SUM(?x) as ?a)  WHERE { ?x ?y ?z } GROUP "
      "BY ?z ORDER BY (COUNT(?y) + ?z)",
      testing::AllOf(
          m::SelectQuery(
              m::Select({std::pair{"SUM(?x)", Var{"?a"}}}, false, false,
                        {std::pair{"(COUNT(?y) + ?z)",
                                   Var{"?_QLever_internal_variable_0"}}}),
              DummyGraphPatternMatcher),
          m::pq::OrderKeys({{Var{"?_QLever_internal_variable_0"}, false}})));

  // It is also illegal to reuse a variable from the body of a query with a
  // GROUP BY as the target of an alias, even if it is the aggregated variable
  // itself.
  expectSelectQueryFails(
      "SELECT (SUM(?y) AS ?y) WHERE { ?x <is-a> ?y } GROUP BY ?x");

  // Grouping by a variable or expression which contains a variable
  // that is not visible in the query body is not allowed.
  expectSelectQueryFails("SELECT ?x WHERE { ?a ?b ?c } GROUP BY ?x");
  expectSelectQueryFails(
      "SELECT (COUNT(?a) as ?d) WHERE { ?a ?b ?c } GROUP BY (?x - 10)");

  // All variables used in an aggregate must be visible in the query body.
  expectSelectQueryFails(
      "SELECT (COUNT(?x) as ?y) WHERE { ?a ?b ?c } GROUP BY ?a");
  // `SELECT *` is not allowed while grouping.
  expectSelectQueryFails("SELECT * WHERE { ?x ?y ?z } GROUP BY ?x");
  // When grouping selected variables must either be grouped by or aggregated.
  // `?y` is neither.
  expectSelectQueryFails("SELECT (?y as ?a) WHERE { ?x ?y ?z } GROUP BY ?x");

  // Explicit GROUP BY but the target of an alias is used twice.
  expectSelectQueryFails(
      "SELECT (?x AS ?z) (?x AS ?z) WHERE { ?x <p> ?y} GROUP BY ?x");

  // Explicit GROUP BY but the second alias uses the target of the first alias
  // as input.
  expectSelectQuery(
      "SELECT (?x AS ?a) (?a AS ?aa) WHERE { ?x ?y ?z} GROUP BY ?x",
      testing::AllOf(m::SelectQuery(m::Select({std::pair{"?x", Var{"?a"}},
                                               std::pair{"?a", Var{"?aa"}}}),
                                    DummyGraphPatternMatcher),
                     m::pq::GroupKeys({Var{"?x"}})));

  // Implicit GROUP BY.
  expectSelectQuery(
      "SELECT (SUM(?x) as ?a) (COUNT(?y) + AVG(?z) AS ?b)  WHERE { ?x ?y ?z }",
      testing::AllOf(m::SelectQuery(m::Select({std::pair{"SUM(?x)", Var{"?a"}},
                                               std::pair{"COUNT(?y) + AVG(?z)",
                                                         Var{"?b"}}}),
                                    DummyGraphPatternMatcher),
                     m::pq::GroupKeys({})));
  // Implicit GROUP BY but the variable `?x` is not aggregated.
  expectSelectQueryFails("SELECT ?x (SUM(?y) AS ?z) WHERE { ?x <p> ?y}");
  // Implicit GROUP BY but the variable `?x` is not aggregated inside the
  // expression that also contains the aggregate.
  expectSelectQueryFails("SELECT (?x + SUM(?y) AS ?z) WHERE { ?x <p> ?y}");

  // When there is no GROUP BY (implicit or explicit), the aliases are
  // equivalently transformed into BINDs and then deleted from the SELECT
  // clause.
  expectSelectQuery("SELECT (?x AS ?y) (?y AS ?z) WHERE { BIND(1 AS ?x)}",
                    m::SelectQuery(m::Select({Var("?y"), Var("?z")}),
                                   m::GraphPattern(m::Bind(Var("?x"), "1"),
                                                   m::Bind(Var("?y"), "?x"),
                                                   m::Bind(Var{"?z"}, "?y"))));

  // No GROUP BY but the target of an alias is used twice.
  expectSelectQueryFails("SELECT (?x AS ?z) (?x AS ?z) WHERE { ?x <p> ?y}",
                         contains("The target ?z of an AS clause was already "
                                  "used before in the SELECT clause."));

  // `?x` is selected twice. Once as variable and once as the result of an
  // alias. This is not allowed.
  expectSelectQueryFails(
      "SELECT ?x (?y as ?x) WHERE { ?x ?y ?z }",
      contains(
          "The target ?x of an AS clause was already used in the query body."));

  // HAVING is not allowed without GROUP BY
  expectSelectQueryFails(
      "SELECT ?x WHERE { ?x ?y ?z } HAVING (?x < 3)",
      contains("HAVING clause is only supported in queries with GROUP BY"));

  // The target of the alias (`?y`) is already bound in the WHERE clause. This
  // is forbidden by the SPARQL standard.
  expectSelectQueryFails(
      "SELECT (?x AS ?y) WHERE { ?x <is-a> ?y }",
      contains(
          "The target ?y of an AS clause was already used in the query body."));

  // Datasets are not supported.
  expectSelectQueryFails("SELECT * FROM <defaultDataset> WHERE { ?x ?y ?z }",
                         contains("FROM clauses are currently not supported"));
}

TEST(SparqlParser, ConstructQuery) {
  auto contains = [](const std::string& s) { return ::testing::HasSubstr(s); };
  auto expectConstructQuery =
      ExpectCompleteParse<&Parser::constructQuery>{defaultPrefixMap};
  auto expectConstructQueryFails = ExpectParseFails<&Parser::constructQuery>{};
  expectConstructQuery(
      "CONSTRUCT { } WHERE { ?a ?b ?c }",
      m::ConstructQuery(
          {}, m::GraphPattern(m::Triples({{Var{"?a"}, "?b", Var{"?c"}}}))));
  expectConstructQuery(
      "CONSTRUCT { ?a <foo> ?c . } WHERE { ?a ?b ?c }",
      testing::AllOf(m::ConstructQuery(
          {{Var{"?a"}, Iri{"<foo>"}, Var{"?c"}}},
          m::GraphPattern(m::Triples({{Var{"?a"}, "?b", Var{"?c"}}})))));
  expectConstructQuery(
      "CONSTRUCT { ?a <foo> ?c . <bar> ?b <baz> } WHERE { ?a ?b ?c . FILTER(?a "
      "> 0) .}",
      m::ConstructQuery(
          {{Var{"?a"}, Iri{"<foo>"}, Var{"?c"}},
           {Iri{"<bar>"}, Var{"?b"}, Iri{"<baz>"}}},
          m::GraphPattern(false, {"(?a > 0)"},
                          m::Triples({{Var{"?a"}, "?b", Var{"?c"}}}))));
  expectConstructQuery(
      "CONSTRUCT { ?a <foo> ?c . } WHERE { ?a ?b ?c } ORDER BY ?a LIMIT 10",
      testing::AllOf(
          m::ConstructQuery(
              {{Var{"?a"}, Iri{"<foo>"}, Var{"?c"}}},
              m::GraphPattern(m::Triples({{Var{"?a"}, "?b", Var{"?c"}}}))),
          m::pq::LimitOffset({10}), m::pq::OrderKeys({{Var{"?a"}, false}})));
  // This case of the grammar is not useful without Datasets, but we still
  // support it.
  expectConstructQuery("CONSTRUCT WHERE { ?a <foo> ?b }",
                       m::ConstructQuery({{Var{"?a"}, Iri{"<foo>"}, Var{"?b"}}},
                                         m::GraphPattern()));
  // Datasets are not supported.
  expectConstructQueryFails(
      "CONSTRUCT { } FROM <foo> WHERE { ?a ?b ?c }",
      contains("FROM clauses are currently not supported by QLever."));
  expectConstructQueryFails(
      "CONSTRUCT FROM <foo> WHERE { }",
      contains("FROM clauses are currently not supported by QLever."));

  // GROUP BY and ORDER BY, but the ordered variable is not grouped
  expectConstructQueryFails(
      "CONSTRUCT {?a <b> <c> } WHERE { ?a ?b ?c } GROUP BY ?a ORDER BY ?b",
      contains("Variable ?b was used in an ORDER BY clause, but is neither "
               "grouped nor created as an alias in the SELECT clause"));
}

TEST(SparqlParser, Query) {
<<<<<<< HEAD
  auto expectQuery = ExpectCompleteParse<&Parser::queryOrUpdate>{
      {{INTERNAL_PREDICATE_PREFIX_NAME, INTERNAL_PREDICATE_PREFIX_IRI}}};
  auto expectQueryFails = ExpectParseFails<&Parser::queryOrUpdate>{};
=======
  auto expectQuery = ExpectCompleteParse<&Parser::query>{defaultPrefixMap};
  auto expectQueryFails = ExpectParseFails<&Parser::query>{};
>>>>>>> 06a23fd2
  // Test that `_originalString` is correctly set.
  expectQuery(
      "SELECT * WHERE { ?a <bar> ?foo }",
      testing::AllOf(m::SelectQuery(m::AsteriskSelect(),
                                    m::GraphPattern(m::Triples(
                                        {{Var{"?a"}, "<bar>", Var{"?foo"}}}))),
                     m::pq::OriginalString("SELECT * WHERE { ?a <bar> ?foo }"),
                     m::VisibleVariables({Var{"?a"}, Var{"?foo"}})));
  expectQuery("SELECT * WHERE { ?x ?y ?z }",
              m::pq::OriginalString("SELECT * WHERE { ?x ?y ?z }"));
  expectQuery(
      "SELECT ?x WHERE { ?x ?y ?z } GROUP BY ?x",
      m::pq::OriginalString("SELECT ?x WHERE { ?x ?y ?z } GROUP BY ?x"));
  expectQuery(
      "PREFIX a: <foo> SELECT (COUNT(?y) as ?a) WHERE { ?x ?y ?z } GROUP BY ?x",
      m::pq::OriginalString("PREFIX a: <foo> SELECT (COUNT(?y) as ?a) WHERE { "
                            "?x ?y ?z } GROUP BY ?x"));
  expectQuery(
      "CONSTRUCT { ?a <foo> ?c . } WHERE { ?a ?b ?c }",
      testing::AllOf(m::ConstructQuery({{Var{"?a"}, Iri{"<foo>"}, Var{"?c"}}},
                                       m::GraphPattern(m::Triples(
                                           {{Var{"?a"}, "?b", Var{"?c"}}}))),
                     m::VisibleVariables({Var{"?a"}, Var{"?b"}, Var{"?c"}})));
  expectQuery(
      "CONSTRUCT { ?x <foo> <bar> } WHERE { ?x ?y ?z } LIMIT 10",
      testing::AllOf(
          m::ConstructQuery(
              {{Var{"?x"}, Iri{"<foo>"}, Iri{"<bar>"}}},
              m::GraphPattern(m::Triples({{Var{"?x"}, "?y", Var{"?z"}}}))),
          m::pq::OriginalString(
              "CONSTRUCT { ?x <foo> <bar> } WHERE { ?x ?y ?z } LIMIT 10"),
          m::pq::LimitOffset({10}),
          m::VisibleVariables({Var{"?x"}, Var{"?y"}, Var{"?z"}})));

  // Construct query with GROUP BY
  expectQuery(
      "CONSTRUCT { ?x <foo> <bar> } WHERE { ?x ?y ?z } GROUP BY ?x",
      testing::AllOf(
          m::ConstructQuery(
              {{Var{"?x"}, Iri{"<foo>"}, Iri{"<bar>"}}},
              m::GraphPattern(m::Triples({{Var{"?x"}, "?y", Var{"?z"}}}))),
          m::pq::OriginalString(
              "CONSTRUCT { ?x <foo> <bar> } WHERE { ?x ?y ?z } GROUP BY ?x"),
          m::VisibleVariables({Var{"?x"}, Var{"?y"}, Var{"?z"}})));
  // Construct query with GROUP BY, but a variable that is not grouped is used.
  expectQueryFails(
      "CONSTRUCT { ?x <foo> <bar> } WHERE { ?x ?y ?z } GROUP BY ?y");

  // Test that the prologue is parsed properly. We use `m::Service` here
  // because the parsing of a SERVICE clause is the only place where the
  // prologue is explicitly passed on to a `parsedQuery::` object.
  expectQuery(
      "PREFIX doof: <http://doof.org/> "
      "SELECT * WHERE { SERVICE <endpoint> { ?s ?p ?o } }",
      m::SelectQuery(m::AsteriskSelect(),
                     m::GraphPattern(m::Service(
                         TripleComponent::Iri::fromIriref("<endpoint>"),
                         {Var{"?s"}, Var{"?p"}, Var{"?o"}}, "{ ?s ?p ?o }",
                         "PREFIX doof: <http://doof.org/>"))));

  // Describe and Ask Queries are not supported.
  expectQueryFails("DESCRIBE *");
  expectQueryFails("ASK WHERE { ?x <foo> <bar> }");
}

// Some helper matchers for the `builtInCall` test below.
namespace builtInCallTestHelpers {
using namespace sparqlExpression;

// Return a matcher that checks whether a given `SparqlExpression::Ptr` actually
// (via `dynamic_cast`) points to an object of type `Expression`, and that this
// `Expression` matches the `matcher`.
template <typename Expression, typename Matcher = decltype(testing::_)>
auto matchPtr(Matcher matcher = Matcher{})
    -> ::testing::Matcher<const sparqlExpression::SparqlExpression::Ptr&> {
  return testing::Pointee(
      testing::WhenDynamicCastTo<const Expression&>(matcher));
}

// Return a matcher that matches a `SparqlExpression::Ptr` that stores a
// `VariableExpression` with the given  `variable`.
auto variableExpressionMatcher = [](const Variable& variable) {
  return matchPtr<VariableExpression>(
      AD_PROPERTY(VariableExpression, value, testing::Eq(variable)));
};

// Return a matcher that matches a `SparqlExpression::Ptr`that stores an
// `Expression` (template argument), the children of which match the
// `childrenMatchers`.
template <typename Expression>
auto matchPtrWithChildren(auto&&... childrenMatchers)
    -> ::testing::Matcher<const sparqlExpression::SparqlExpression::Ptr&> {
  return matchPtr<Expression>(
      AD_PROPERTY(SparqlExpression, childrenForTesting,
                  testing::ElementsAre(childrenMatchers...)));
}

// Same as `matchPtrWithChildren` above, but the children are all variables.
template <typename Expression>
auto matchPtrWithVariables(const std::same_as<Variable> auto&... children)
    -> ::testing::Matcher<const sparqlExpression::SparqlExpression::Ptr&> {
  return matchPtrWithChildren<Expression>(
      variableExpressionMatcher(children)...);
}

// Return a matcher  that checks whether a given `SparqlExpression::Ptr` points
// (via `dynamic_cast`) to an object of the same type that a call to the
// `makeFunction` yields. The matcher also checks that the expression's children
// match the `childrenMatchers`.
auto matchNaryWithChildrenMatchers(auto makeFunction,
                                   auto&&... childrenMatchers)
    -> ::testing::Matcher<const sparqlExpression::SparqlExpression::Ptr&> {
  using namespace sparqlExpression;
  auto typeIdLambda = [](const auto& ptr) {
    return std::type_index{typeid(*ptr)};
  };

  [[maybe_unused]] auto makeDummyChild = [](auto&&) -> SparqlExpression::Ptr {
    return std::make_unique<VariableExpression>(Variable{"?x"});
  };
  auto expectedTypeIndex =
      typeIdLambda(makeFunction(makeDummyChild(childrenMatchers)...));
  ::testing::Matcher<const SparqlExpression::Ptr&> typeIdMatcher =
      ::testing::ResultOf(typeIdLambda, ::testing::Eq(expectedTypeIndex));
  return ::testing::AllOf(typeIdMatcher,
                          ::testing::Pointee(AD_PROPERTY(
                              SparqlExpression, childrenForTesting,
                              ::testing::ElementsAre(childrenMatchers...))));
}

auto idExpressionMatcher = [](Id id) {
  return matchPtr<IdExpression>(
      AD_PROPERTY(IdExpression, value, testing::Eq(id)));
};

// Return a matcher  that checks whether a given `SparqlExpression::Ptr` points
// (via `dynamic_cast`) to an object of the same type that a call to the
// `makeFunction` yields. The matcher also checks that the expression's children
// are the `variables`.
auto matchNary(auto makeFunction,
               ad_utility::SimilarTo<Variable> auto&&... variables)
    -> ::testing::Matcher<const sparqlExpression::SparqlExpression::Ptr&> {
  using namespace sparqlExpression;
  return matchNaryWithChildrenMatchers(makeFunction,
                                       variableExpressionMatcher(variables)...);
}
auto matchUnary(auto makeFunction)
    -> ::testing::Matcher<const sparqlExpression::SparqlExpression::Ptr&> {
  return matchNary(makeFunction, Variable{"?x"});
}

template <typename T>
auto matchLiteralExpression(const T& value)
    -> ::testing::Matcher<const sparqlExpression::SparqlExpression::Ptr&> {
  using Expr = sparqlExpression::detail::LiteralExpression<T>;
  return ::testing::Pointee(::testing::WhenDynamicCastTo<const Expr&>(
      AD_PROPERTY(Expr, value, ::testing::Eq(value))));
}
}  // namespace builtInCallTestHelpers

// ___________________________________________________________________________
TEST(SparqlParser, primaryExpression) {
  using namespace sparqlExpression;
  using namespace builtInCallTestHelpers;
  auto expectPrimaryExpression =
      ExpectCompleteParse<&Parser::primaryExpression>{};
  auto expectFails = ExpectParseFails<&Parser::primaryExpression>{};

  expectPrimaryExpression("<x>", matchLiteralExpression(iri("<x>")));
  expectPrimaryExpression("\"x\"@en",
                          matchLiteralExpression(lit("\"x\"", "@en")));
  expectPrimaryExpression("27", matchLiteralExpression(IntId(27)));
}

// ___________________________________________________________________________
TEST(SparqlParser, builtInCall) {
  using namespace sparqlExpression;
  using namespace builtInCallTestHelpers;
  auto expectBuiltInCall = ExpectCompleteParse<&Parser::builtInCall>{};
  auto expectFails = ExpectParseFails<&Parser::builtInCall>{};
  expectBuiltInCall("StrLEN(?x)", matchUnary(&makeStrlenExpression));
  expectBuiltInCall("ucaSe(?x)", matchUnary(&makeUppercaseExpression));
  expectBuiltInCall("lCase(?x)", matchUnary(&makeLowercaseExpression));
  expectBuiltInCall("StR(?x)", matchUnary(&makeStrExpression));
  expectBuiltInCall("iRI(?x)", matchUnary(&makeIriOrUriExpression));
  expectBuiltInCall("uRI(?x)", matchUnary(&makeIriOrUriExpression));
  expectBuiltInCall("year(?x)", matchUnary(&makeYearExpression));
  expectBuiltInCall("month(?x)", matchUnary(&makeMonthExpression));
  expectBuiltInCall("tz(?x)", matchUnary(&makeTimezoneStrExpression));
  expectBuiltInCall("timezone(?x)", matchUnary(&makeTimezoneExpression));
  expectBuiltInCall("day(?x)", matchUnary(&makeDayExpression));
  expectBuiltInCall("NOW()", matchPtr<NowDatetimeExpression>());
  expectBuiltInCall("hours(?x)", matchUnary(&makeHoursExpression));
  expectBuiltInCall("minutes(?x)", matchUnary(&makeMinutesExpression));
  expectBuiltInCall("seconds(?x)", matchUnary(&makeSecondsExpression));
  expectBuiltInCall("abs(?x)", matchUnary(&makeAbsExpression));
  expectBuiltInCall("ceil(?x)", matchUnary(&makeCeilExpression));
  expectBuiltInCall("floor(?x)", matchUnary(&makeFloorExpression));
  expectBuiltInCall("round(?x)", matchUnary(&makeRoundExpression));
  expectBuiltInCall("ISIRI(?x)", matchUnary(&makeIsIriExpression));
  expectBuiltInCall("ISUri(?x)", matchUnary(&makeIsIriExpression));
  expectBuiltInCall("ISBLANK(?x)", matchUnary(&makeIsBlankExpression));
  expectBuiltInCall("ISLITERAL(?x)", matchUnary(&makeIsLiteralExpression));
  expectBuiltInCall("ISNUMERIC(?x)", matchUnary(&makeIsNumericExpression));
  expectBuiltInCall("DATATYPE(?x)", matchUnary(&makeDatatypeExpression));
  expectBuiltInCall("BOUND(?x)", matchUnary(&makeBoundExpression));
  expectBuiltInCall("RAND()", matchPtr<RandomExpression>());
  expectBuiltInCall("STRUUID()", matchPtr<StrUuidExpression>());
  expectBuiltInCall("UUID()", matchPtr<UuidExpression>());
  expectBuiltInCall("COALESCE(?x)", matchUnary(makeCoalesceExpressionVariadic));
  expectBuiltInCall("COALESCE()", matchNary(makeCoalesceExpressionVariadic));
  expectBuiltInCall("COALESCE(?x, ?y, ?z)",
                    matchNary(makeCoalesceExpressionVariadic, Var{"?x"},
                              Var{"?y"}, Var{"?z"}));
  expectBuiltInCall("CONCAT(?x)", matchUnary(makeConcatExpressionVariadic));
  expectBuiltInCall("concaT()", matchNary(makeConcatExpressionVariadic));
  expectBuiltInCall(
      "concat(?x, ?y, ?z)",
      matchNary(makeConcatExpressionVariadic, Var{"?x"}, Var{"?y"}, Var{"?z"}));

  expectBuiltInCall(
      "replace(?x, ?y, ?z)",
      matchNary(&makeReplaceExpression, Var{"?x"}, Var{"?y"}, Var{"?z"}));
  expectFails("replace(?x, ?y, ?z, \"i\")",
              ::testing::AllOf(::testing::ContainsRegex("regex"),
                               ::testing::ContainsRegex("flags")));
  expectBuiltInCall("IF(?a, ?h, ?c)", matchNary(&makeIfExpression, Var{"?a"},
                                                Var{"?h"}, Var{"?c"}));
  expectBuiltInCall("LANG(?x)", matchUnary(&makeLangExpression));
  expectFails("LANGMATCHES()");
  expectFails("LANGMATCHES(?x)");

  expectBuiltInCall("LANGMATCHES(?x, ?y)", matchNary(&makeLangMatchesExpression,
                                                     Var{"?x"}, Var{"?y"}));
  expectFails("STRDT()");
  expectFails("STRDT(?x)");
  expectBuiltInCall("STRDT(?x, ?y)",
                    matchNary(&makeStrIriDtExpression, Var{"?x"}, Var{"?y"}));
  expectBuiltInCall(
      "STRDT(?x, <http://example/romanNumeral>)",
      matchNaryWithChildrenMatchers(
          &makeStrIriDtExpression, variableExpressionMatcher(Var{"?x"}),
          matchLiteralExpression(iri("<http://example/romanNumeral>"))));

  expectFails("STRLANG()");
  expectFails("STRALANG(?x)");
  expectBuiltInCall("STRLANG(?x, ?y)",
                    matchNary(&makeStrLangTagExpression, Var{"?x"}, Var{"?y"}));
  expectBuiltInCall(
      "STRLANG(?x, \"en\")",
      matchNaryWithChildrenMatchers(&makeStrLangTagExpression,
                                    variableExpressionMatcher(Var{"?x"}),
                                    matchLiteralExpression(lit("en"))));

  // The following three cases delegate to a separate parsing function, so we
  // only perform rather simple checks.
  expectBuiltInCall("COUNT(?x)", matchPtr<CountExpression>());
  expectBuiltInCall("regex(?x, \"ab\")", matchPtr<RegexExpression>());

  expectBuiltInCall("MD5(?x)", matchUnary(&makeMD5Expression));
  expectBuiltInCall("SHA1(?x)", matchUnary(&makeSHA1Expression));
  expectBuiltInCall("SHA256(?x)", matchUnary(&makeSHA256Expression));
  expectBuiltInCall("SHA384(?x)", matchUnary(&makeSHA384Expression));
  expectBuiltInCall("SHA512(?x)", matchUnary(&makeSHA512Expression));

  expectBuiltInCall("encode_for_uri(?x)",
                    matchUnary(&makeEncodeForUriExpression));
}

TEST(SparqlParser, unaryExpression) {
  using namespace sparqlExpression;
  using namespace builtInCallTestHelpers;
  auto expectUnary = ExpectCompleteParse<&Parser::unaryExpression>{};

  expectUnary("-?x", matchUnary(&makeUnaryMinusExpression));
  expectUnary("!?x", matchUnary(&makeUnaryNegateExpression));
}

TEST(SparqlParser, multiplicativeExpression) {
  using namespace sparqlExpression;
  using namespace builtInCallTestHelpers;
  Variable x{"?x"};
  Variable y{"?y"};
  Variable z{"?z"};
  auto expectMultiplicative =
      ExpectCompleteParse<&Parser::multiplicativeExpression>{};
  expectMultiplicative("?x * ?y", matchNary(&makeMultiplyExpression, x, y));
  expectMultiplicative("?y / ?x", matchNary(&makeDivideExpression, y, x));
  expectMultiplicative(
      "?z * ?y / abs(?x)",
      matchNaryWithChildrenMatchers(&makeDivideExpression,
                                    matchNary(&makeMultiplyExpression, z, y),
                                    matchUnary(&makeAbsExpression)));
  expectMultiplicative(
      "?y / ?z * abs(?x)",
      matchNaryWithChildrenMatchers(&makeMultiplyExpression,
                                    matchNary(&makeDivideExpression, y, z),
                                    matchUnary(&makeAbsExpression)));
}

TEST(SparqlParser, relationalExpression) {
  Variable x{"?x"};
  Variable y{"?y"};
  Variable z{"?z"};
  using namespace sparqlExpression;
  using namespace builtInCallTestHelpers;
  auto expectRelational = ExpectCompleteParse<&Parser::relationalExpression>{};
  expectRelational("?x IN (?y, ?z)",
                   matchPtrWithVariables<InExpression>(x, y, z));
  expectRelational("?x NOT IN (?y, ?z)",
                   matchNaryWithChildrenMatchers(
                       &makeUnaryNegateExpression,
                       matchPtrWithVariables<InExpression>(x, y, z)));
  // TODO<joka921> Technically the other relational expressions (=, <, >, etc.)
  // are also untested.
}

// Return a matcher for an `OperatorAndExpression`.
::testing::Matcher<const SparqlQleverVisitor::OperatorAndExpression&>
matchOperatorAndExpression(
    SparqlQleverVisitor::Operator op,
    const ::testing::Matcher<const sparqlExpression::SparqlExpression::Ptr&>&
        expressionMatcher) {
  using OpAndExp = SparqlQleverVisitor::OperatorAndExpression;
  return ::testing::AllOf(AD_FIELD(OpAndExp, operator_, ::testing::Eq(op)),
                          AD_FIELD(OpAndExp, expression_, expressionMatcher));
}

TEST(SparqlParser, multiplicativeExpressionLeadingSignButNoSpaceContext) {
  using namespace sparqlExpression;
  using namespace builtInCallTestHelpers;
  Variable x{"?x"};
  Variable y{"?y"};
  Variable z{"?z"};
  using Op = SparqlQleverVisitor::Operator;
  auto expectMultiplicative = ExpectCompleteParse<
      &Parser::multiplicativeExpressionWithLeadingSignButNoSpace>{};
  auto matchVariableExpression = [](Variable var) {
    return matchPtr<VariableExpression>(
        AD_PROPERTY(VariableExpression, value, ::testing::Eq(var)));
  };
  auto matchIdExpression = [](Id id) {
    return matchPtr<IdExpression>(
        AD_PROPERTY(IdExpression, value, ::testing::Eq(id)));
  };

  expectMultiplicative("-3 * ?y",
                       matchOperatorAndExpression(
                           Op::Minus, matchNaryWithChildrenMatchers(
                                          &makeMultiplyExpression,
                                          matchIdExpression(Id::makeFromInt(3)),
                                          matchVariableExpression(y))));
  expectMultiplicative(
      "-3.7 / ?y",
      matchOperatorAndExpression(
          Op::Minus,
          matchNaryWithChildrenMatchers(
              &makeDivideExpression, matchIdExpression(Id::makeFromDouble(3.7)),
              matchVariableExpression(y))));

  expectMultiplicative("+5 * ?y",
                       matchOperatorAndExpression(
                           Op::Plus, matchNaryWithChildrenMatchers(
                                         &makeMultiplyExpression,
                                         matchIdExpression(Id::makeFromInt(5)),
                                         matchVariableExpression(y))));
  expectMultiplicative(
      "+3.9 / ?y", matchOperatorAndExpression(
                       Op::Plus, matchNaryWithChildrenMatchers(
                                     &makeDivideExpression,
                                     matchIdExpression(Id::makeFromDouble(3.9)),
                                     matchVariableExpression(y))));
  expectMultiplicative(
      "-3.2 / abs(?x) * ?y",
      matchOperatorAndExpression(
          Op::Minus, matchNaryWithChildrenMatchers(
                         &makeMultiplyExpression,
                         matchNaryWithChildrenMatchers(
                             &makeDivideExpression,
                             matchIdExpression(Id::makeFromDouble(3.2)),
                             matchUnary(&makeAbsExpression)),
                         matchVariableExpression(y))));
}

TEST(SparqlParser, FunctionCall) {
  using namespace sparqlExpression;
  using namespace builtInCallTestHelpers;
  auto expectFunctionCall = ExpectCompleteParse<&Parser::functionCall>{};
  auto expectFunctionCallFails = ExpectParseFails<&Parser::functionCall>{};
  // These prefixes are currently stored without the leading "<", so we have to
  // manually add it when constructing parser inputs.
  auto geof = absl::StrCat("<", GEOF_PREFIX.second);
  auto math = absl::StrCat("<", MATH_PREFIX.second);
  auto xsd = absl::StrCat("<", XSD_PREFIX.second);

  // Correct function calls. Check that the parser picks the correct expression.
  expectFunctionCall(absl::StrCat(geof, "latitude>(?x)"),
                     matchUnary(&makeLatitudeExpression));
  expectFunctionCall(absl::StrCat(geof, "longitude>(?x)"),
                     matchUnary(&makeLongitudeExpression));
  expectFunctionCall(
      absl::StrCat(geof, "distance>(?a, ?b)"),
      matchNary(&makeDistExpression, Variable{"?a"}, Variable{"?b"}));
  expectFunctionCall(absl::StrCat(math, "log>(?x)"),
                     matchUnary(&makeLogExpression));
  expectFunctionCall(absl::StrCat(math, "exp>(?x)"),
                     matchUnary(&makeExpExpression));
  expectFunctionCall(absl::StrCat(math, "sqrt>(?x)"),
                     matchUnary(&makeSqrtExpression));
  expectFunctionCall(absl::StrCat(math, "sin>(?x)"),
                     matchUnary(&makeSinExpression));
  expectFunctionCall(absl::StrCat(math, "cos>(?x)"),
                     matchUnary(&makeCosExpression));
  expectFunctionCall(absl::StrCat(math, "tan>(?x)"),
                     matchUnary(&makeTanExpression));
  expectFunctionCall(absl::StrCat(xsd, "int>(?x)"),
                     matchUnary(&makeConvertToIntExpression));
  expectFunctionCall(absl::StrCat(xsd, "integer>(?x)"),
                     matchUnary(&makeConvertToIntExpression));
  expectFunctionCall(absl::StrCat(xsd, "double>(?x)"),
                     matchUnary(&makeConvertToDoubleExpression));
  expectFunctionCall(absl::StrCat(xsd, "decimal>(?x)"),
                     matchUnary(&makeConvertToDoubleExpression));

  // Wrong number of arguments.
  expectFunctionCallFails(
      "<http://www.opengis.net/def/function/geosparql/distance>(?a)");
  // Unknown function with the `geof:` prefix.
  expectFunctionCallFails(
      "<http://www.opengis.net/def/function/geosparql/notExisting>()");
  // Prefix for which no function is known.
  expectFunctionCallFails(
      "<http://www.no-existing-prefixes.com/notExisting>()");
}

// ______________________________________________________________________________
TEST(SparqlParser, substringExpression) {
  using namespace sparqlExpression;
  using namespace builtInCallTestHelpers;
  using V = Variable;
  auto expectBuiltInCall = ExpectCompleteParse<&Parser::builtInCall>{};
  auto expectBuiltInCallFails = ExpectParseFails<&Parser::builtInCall>{};
  expectBuiltInCall("SUBSTR(?x, ?y, ?z)", matchNary(&makeSubstrExpression,
                                                    V{"?x"}, V{"?y"}, V{"?z"}));
  // Note: The large number (the default value for the length, which is
  // automatically truncated) is the largest integer that is representable by
  // QLever. Should this ever change, then this test has to be changed
  // accordingly.
  expectBuiltInCall(
      "SUBSTR(?x, 7)",
      matchNaryWithChildrenMatchers(&makeSubstrExpression,
                                    variableExpressionMatcher(V{"?x"}),
                                    idExpressionMatcher(IntId(7)),
                                    idExpressionMatcher(IntId(Id::maxInt))));
  // Too few arguments
  expectBuiltInCallFails("SUBSTR(?x)");
  // Too many arguments
  expectBuiltInCallFails("SUBSTR(?x, 3, 8, 12)");
}

// _________________________________________________________
TEST(SparqlParser, binaryStringExpressions) {
  using namespace sparqlExpression;
  using namespace builtInCallTestHelpers;
  using V = Variable;
  auto expectBuiltInCall = ExpectCompleteParse<&Parser::builtInCall>{};
  auto expectBuiltInCallFails = ExpectParseFails<&Parser::builtInCall>{};

  auto makeMatcher = [](auto function) {
    return matchNary(function, V{"?x"}, V{"?y"});
  };

  expectBuiltInCall("STRSTARTS(?x, ?y)", makeMatcher(&makeStrStartsExpression));
  expectBuiltInCall("STRENDS(?x, ?y)", makeMatcher(&makeStrEndsExpression));
  expectBuiltInCall("CONTAINS(?x, ?y)", makeMatcher(&makeContainsExpression));
  expectBuiltInCall("STRAFTER(?x, ?y)", makeMatcher(&makeStrAfterExpression));
  expectBuiltInCall("STRBEFORE(?x, ?y)", makeMatcher(&makeStrBeforeExpression));
}

namespace aggregateTestHelpers {
using namespace sparqlExpression;

// Return a matcher that checks whether a given `SparqlExpression::Ptr` actually
// points to an `AggregateExpr`, that the distinctness and the child variable of
// the aggregate expression match, and that the `AggregateExpr`(via dynamic
// cast) matches all the `additionalMatchers`.
template <typename AggregateExpr>
::testing::Matcher<const SparqlExpression::Ptr&> matchAggregate(
    bool distinct, const Variable& child, const auto&... additionalMatchers) {
  using namespace ::testing;
  using namespace builtInCallTestHelpers;
  using Exp = SparqlExpression;

  auto innerMatcher = [&]() -> Matcher<const AggregateExpr&> {
    if constexpr (sizeof...(additionalMatchers) > 0) {
      return AllOf(additionalMatchers...);
    } else {
      return ::testing::_;
    }
  }();
  return Pointee(AllOf(
      AD_PROPERTY(Exp, isDistinct, Eq(distinct)),
      AD_PROPERTY(Exp, children, ElementsAre(variableExpressionMatcher(child))),
      WhenDynamicCastTo<const AggregateExpr&>(innerMatcher)));
}
}  // namespace aggregateTestHelpers

// ___________________________________________________________
TEST(SparqlParser, aggregateExpressions) {
  using namespace sparqlExpression;
  using namespace builtInCallTestHelpers;
  using namespace aggregateTestHelpers;
  using V = Variable;
  auto expectAggregate = ExpectCompleteParse<&Parser::aggregate>{};
  auto expectAggregateFails = ExpectParseFails<&Parser::aggregate>{};

  // For the `COUNT *` expression we have completely hidden the type. So we need
  // to match it via RTTI.
  auto typeIdLambda = [](const auto& ptr) {
    return std::type_index{typeid(ptr)};
  };
  auto typeIdxCountStar = typeIdLambda(*makeCountStarExpression(true));

  // A matcher that matches a `COUNT *` expression with the given distinctness.
  auto matchCountStar =
      [&typeIdLambda, typeIdxCountStar](
          bool distinct) -> ::testing::Matcher<const SparqlExpression::Ptr&> {
    using namespace ::testing;
    return Pointee(
        AllOf(AD_PROPERTY(SparqlExpression, isDistinct, Eq(distinct)),
              ResultOf(typeIdLambda, Eq(typeIdxCountStar))));
  };

  expectAggregate("COUNT(*)", matchCountStar(false));
  expectAggregate("COUNT(DISTINCT *)", matchCountStar(true));

  expectAggregate("SAMPLE(?x)",
                  matchPtrWithVariables<SampleExpression>(V{"?x"}));
  expectAggregate("Min(?x)", matchAggregate<MinExpression>(false, V{"?x"}));
  expectAggregate("Min(DISTINCT ?x)",
                  matchAggregate<MinExpression>(true, V{"?x"}));

  expectAggregate("Max(?x)", matchAggregate<MaxExpression>(false, V{"?x"}));
  expectAggregate("Max(DISTINCT ?x)",
                  matchAggregate<MaxExpression>(true, V{"?x"}));

  expectAggregate("Count(?x)", matchAggregate<CountExpression>(false, V{"?x"}));
  expectAggregate("Count(DISTINCT ?x)",
                  matchAggregate<CountExpression>(true, V{"?x"}));

  expectAggregate("Avg(?x)", matchAggregate<AvgExpression>(false, V{"?x"}));
  expectAggregate("Avg(DISTINCT ?x)",
                  matchAggregate<AvgExpression>(true, V{"?x"}));

  // A matcher for the separator of `GROUP_CONCAT`.
  auto separator = [](const std::string& sep) {
    return AD_PROPERTY(GroupConcatExpression, getSeparator, Eq(sep));
  };
  expectAggregate("GROUP_CONCAT(?x)", matchAggregate<GroupConcatExpression>(
                                          false, V{"?x"}, separator(" ")));
  expectAggregate(
      "group_concat(DISTINCT ?x)",
      matchAggregate<GroupConcatExpression>(true, V{"?x"}, separator(" ")));

  expectAggregate(
      "GROUP_CONCAT(?x; SEPARATOR= \";\")",
      matchAggregate<GroupConcatExpression>(false, V{"?x"}, separator(";")));
  expectAggregate(
      "group_concat(DISTINCT ?x; SEPARATOR=\";\")",
      matchAggregate<GroupConcatExpression>(true, V{"?x"}, separator(";")));
}

// Update queries are WIP. The individual parts to parse some update queries
// are in place the code to process them is still unfinished. Therefore we
// don't accept update queries.
TEST(SparqlParser, updateQueryUnsupported) {
  auto expectUpdateFails = ExpectParseFails<&Parser::queryOrUpdate>{};
  auto contains = [](const std::string& s) { return ::testing::HasSubstr(s); };
  auto updateFeatureUnsupported = [&contains](const std::string& feature_name) {
    return contains("SPARQL 1.1 Update " + feature_name +
                    " is currently not supported by QLever.");
  };

  // Test all the cases because some functionality will be enabled shortly.
  expectUpdateFails("LOAD <a>", updateFeatureUnsupported("Load"));
  expectUpdateFails(
      "CLEAR GRAPH <a>",
      contains("Named Graphs are currently not supported by QLever."));
  expectUpdateFails("DROP GRAPH <a>", updateFeatureUnsupported("Drop"));
  expectUpdateFails("CREATE GRAPH <a>", updateFeatureUnsupported("Create"));
  expectUpdateFails("ADD GRAPH <a> TO DEFAULT",
                    updateFeatureUnsupported("Add"));
  expectUpdateFails("MOVE DEFAULT TO GRAPH <a>",
                    updateFeatureUnsupported("Move"));
  expectUpdateFails("COPY GRAPH <a> TO GRAPH <a>",
                    updateFeatureUnsupported("Copy"));
}

TEST(SparqlParser, UpdateQuery) {
  auto expectUpdate = ExpectCompleteParse<&Parser::update>{defaultPrefixMap};
  auto expectUpdateFails = ExpectParseFails<&Parser::update>{};
  auto Iri = [](std::string_view stringWithBrackets) {
    return TripleComponent::Iri::fromIriref(stringWithBrackets);
  };
  auto Literal = [](std::string s) {
    return TripleComponent::Literal::fromStringRepresentation(std::move(s));
  };

  expectUpdate("INSERT DATA { <a> <b> <c> }",
               m::UpdateQuery({}, {{Iri("<a>"), Iri("<b>"), Iri("<c>")}},
                              m::GraphPattern()));
  expectUpdate(
      "INSERT DATA { <a> <b> \"foo:bar\" }",
      m::UpdateQuery({}, {{Iri("<a>"), Iri("<b>"), Literal("\"foo:bar\"")}},
                     m::GraphPattern()));
  expectUpdate("DELETE DATA { <a> <b> <c> }",
               m::UpdateQuery({{Iri("<a>"), Iri("<b>"), Iri("<c>")}}, {},
                              m::GraphPattern()));
  expectUpdate(
      "DELETE { ?a <b> <c> } WHERE { <d> <e> ?a }",
      m::UpdateQuery(
          {{Var("?a"), Iri("<b>"), Iri("<c>")}}, {},
          m::GraphPattern(m::Triples({{Iri("<d>"), "<e>", Var{"?a"}}}))));
  expectUpdate(
      "DELETE { ?a <b> <c> } INSERT { <a> ?a <c> } WHERE { <d> <e> ?a }",
      m::UpdateQuery(
          {{Var("?a"), Iri("<b>"), Iri("<c>")}},
          {{Iri("<a>"), Var("?a"), Iri("<c>")}},
          m::GraphPattern(m::Triples({{Iri("<d>"), "<e>", Var{"?a"}}}))));
  expectUpdate(
      "DELETE WHERE { ?a <foo> ?c }",
      m::UpdateQuery(
          {{Var("?a"), Iri("<foo>"), Var("?c")}}, {},
          m::GraphPattern(m::Triples({{Var{"?a"}, "<foo>", Var{"?c"}}}))));
  expectUpdate("CLEAR DEFAULT",
               m::UpdateQuery({{Var("?s"), Var("?p"), Var("?o")}}, {},
                              m::GraphPattern(
                                  m::Triples({{Var("?s"), "?p", Var("?o")}}))));
  expectUpdateFails("INSERT DATA { ?a ?b ?c }");
  expectUpdateFails("WITH <foo> DELETE { ?a ?b ?c } WHERE { ?a ?b ?c }");
  expectUpdateFails("DELETE { ?a ?b ?c } USING <foo> WHERE { ?a ?b ?c }");
  expectUpdateFails("INSERT DATA { GRAPH <foo> { } }");
  // Unsupported features.
  expectUpdateFails(
      "INSERT DATA { <a> <b> <c> } ; INSERT { ?a <b> <c> } WHERE { <d> <e> ?a "
      "}");
  expectUpdateFails("LOAD <foo>");
  expectUpdateFails("CLEAR NAMED");
  expectUpdateFails("CLEAR GRAPH <foo>");
  expectUpdateFails("CREATE GRAPH <foo>");
  expectUpdateFails("DROP GRAPH <foo>");
  expectUpdateFails("MOVE GRAPH <foo> TO DEFAULT");
  expectUpdateFails("ADD DEFAULT TO GRAPH <foo>");
  expectUpdateFails("COPY DEFAULT TO GRAPH <foo>");
  expectUpdateFails(
      "DELETE { ?a <b> <c> } USING NAMED <foo> WHERE { <d> <e> ?a }");
  expectUpdateFails("WITH <foo> DELETE { ?a <b> <c> } WHERE { <d> <e> ?a }");
}

TEST(SparqlParser, EmptyQuery) {
  auto expectQueryFails = ExpectParseFails<&Parser::queryOrUpdate>{};
  auto emptyMatcher = ::testing::HasSubstr("Empty quer");
  expectQueryFails("", emptyMatcher);
  expectQueryFails(" ", emptyMatcher);
  expectQueryFails("PREFIX ex: <http://example.org>", emptyMatcher);
  expectQueryFails("### Some comment \n \n #someMoreComments", emptyMatcher);
}

TEST(SparqlParser, GraphOrDefault) {
  // Explicitly test this part, because all features that use it are not yet
  // supported.
  auto expectGraphOrDefault =
      ExpectCompleteParse<&Parser::graphOrDefault>{defaultPrefixMap};
  expectGraphOrDefault("DEFAULT", testing::VariantWith<DEFAULT>(testing::_));
  expectGraphOrDefault(
      "GRAPH <foo>",
      testing::VariantWith<GraphRef>(AD_PROPERTY(
          TripleComponent::Iri, toStringRepresentation, testing::Eq("<foo>"))));
}

TEST(SparqlParser, GraphRef) {
  auto expectGraphRefAll =
      ExpectCompleteParse<&Parser::graphRefAll>{defaultPrefixMap};
  expectGraphRefAll("DEFAULT", m::Variant<DEFAULT>());
  expectGraphRefAll("NAMED", m::Variant<NAMED>());
  expectGraphRefAll("ALL", m::Variant<ALL>());
  expectGraphRefAll("GRAPH <foo>", m::GraphRefIri("<foo>"));
}

TEST(SparqlParser, SourceSelector) {
  // This will be implemented soon, but for now we test the failure for the
  // coverage tool.
  auto expectSelectorFails = ExpectParseFails<&Parser::sourceSelector>{};
  auto unreachableMatcher = ::testing::HasSubstr("should be unreachable");
  expectSelectorFails("<x>", unreachableMatcher);
}<|MERGE_RESOLUTION|>--- conflicted
+++ resolved
@@ -1236,14 +1236,9 @@
 }
 
 TEST(SparqlParser, Query) {
-<<<<<<< HEAD
-  auto expectQuery = ExpectCompleteParse<&Parser::queryOrUpdate>{
-      {{INTERNAL_PREDICATE_PREFIX_NAME, INTERNAL_PREDICATE_PREFIX_IRI}}};
+  auto expectQuery =
+      ExpectCompleteParse<&Parser::queryOrUpdate>{defaultPrefixMap};
   auto expectQueryFails = ExpectParseFails<&Parser::queryOrUpdate>{};
-=======
-  auto expectQuery = ExpectCompleteParse<&Parser::query>{defaultPrefixMap};
-  auto expectQueryFails = ExpectParseFails<&Parser::query>{};
->>>>>>> 06a23fd2
   // Test that `_originalString` is correctly set.
   expectQuery(
       "SELECT * WHERE { ?a <bar> ?foo }",
