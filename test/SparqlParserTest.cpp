// Copyright 2014 - 2022, University of Freiburg
// Chair of Algorithms and Data Structures.
// Authors: Björn Buchhold <b.buchhold@gmail.com>
//          Johannes Kalmbach <kalmbach@cs.uni-freiburg.de>
//          Hannah Bast <bast@cs.uni-freiburg.de>

#include <gmock/gmock.h>

#include <utility>
#include <variant>

#include "SparqlAntlrParserTestHelpers.h"
#include "global/Constants.h"
#include "parser/SparqlParser.h"
#include "util/Conversions.h"
#include "util/TripleComponentTestHelpers.h"

namespace m = matchers;
namespace p = parsedQuery;

using Var = Variable;
namespace {
auto lit = ad_utility::testing::tripleComponentLiteral;
auto iri = ad_utility::testing::iri;

const std::string getIriString(
    const ad_utility::sparql_types::VarOrPath& varOrPath) {
  return std::get<PropertyPath>(varOrPath).iri_;
}
}  // namespace

// _____________________________________________________________________________
TEST(ParserTest, testParse) {
  {
    auto pq = SparqlParser::parseQuery("SELECT ?x WHERE {?x ?y ?z}");
    ASSERT_TRUE(pq.hasSelectClause());
    const auto& selectClause = pq.selectClause();
    ASSERT_EQ(1u, selectClause.getSelectedVariables().size());
    ASSERT_EQ(1u, pq._rootGraphPattern._graphPatterns.size());
    ASSERT_EQ(
        1u, pq._rootGraphPattern._graphPatterns[0].getBasic()._triples.size());
  }

  {
    auto pq = SparqlParser::parseQuery(
        "PREFIX : <http://rdf.myprefix.com/>\n"
        "PREFIX ns: <http://rdf.myprefix.com/ns/>\n"
        "PREFIX xxx: <http://rdf.myprefix.com/xxx/>\n"
        "SELECT ?x ?z \n "
        "WHERE \t {?x :myrel ?y. ?y ns:myrel ?z.?y <nsx:rel2> "
        "<http://abc.de>}");
    ASSERT_TRUE(pq.hasSelectClause());
    const auto& selectClause2 = pq.selectClause();
    ASSERT_EQ(2u, selectClause2.getSelectedVariables().size());
    ASSERT_EQ(1u, pq.children().size());
    const auto& triples = pq.children()[0].getBasic()._triples;
    ASSERT_EQ(3u, triples.size());
    ASSERT_EQ(Var{"?x"}, selectClause2.getSelectedVariables()[0]);
    ASSERT_EQ(Var{"?z"}, selectClause2.getSelectedVariables()[1]);
    ASSERT_EQ(Var{"?x"}, triples[0].s_);
    ASSERT_EQ("<http://rdf.myprefix.com/myrel>", getIriString(triples[0].p_));
    ASSERT_EQ(Var{"?y"}, triples[0].o_);
    ASSERT_EQ(Var{"?y"}, triples[1].s_);
    ASSERT_EQ("<http://rdf.myprefix.com/ns/myrel>",
              getIriString(triples[1].p_));
    ASSERT_EQ(Var{"?z"}, triples[1].o_);
    ASSERT_EQ(Var{"?y"}, triples[2].s_);
    ASSERT_EQ("<nsx:rel2>", std::get<PropertyPath>(triples[2].p_).iri_);
    ASSERT_EQ(iri("<http://abc.de>"), triples[2].o_);
    ASSERT_EQ(std::nullopt, pq._limitOffset._limit);
    ASSERT_EQ(0, pq._limitOffset._offset);
  }

  {
    auto pq = SparqlParser::parseQuery(
        "PREFIX : <http://rdf.myprefix.com/>\n"
        "PREFIX ns: <http://rdf.myprefix.com/ns/>\n"
        "PREFIX xxx: <http://rdf.myprefix.com/xxx/>\n"
        "SELECT ?x ?z \n "
        "WHERE \t {\n?x :myrel ?y. ?y ns:myrel ?z.\n?y <nsx:rel2> "
        "<http://abc.de>\n}");
    ASSERT_TRUE(pq.hasSelectClause());
    const auto& selectClause = pq.selectClause();
    ASSERT_EQ(2u, selectClause.getSelectedVariables().size());
    ASSERT_EQ(1u, pq.children().size());
    const auto& triples = pq.children()[0].getBasic()._triples;
    ASSERT_EQ(3u, triples.size());
    ASSERT_EQ(Var{"?x"}, selectClause.getSelectedVariables()[0]);
    ASSERT_EQ(Var{"?z"}, selectClause.getSelectedVariables()[1]);
    ASSERT_EQ(Var{"?x"}, triples[0].s_);
    ASSERT_EQ("<http://rdf.myprefix.com/myrel>", getIriString(triples[0].p_));
    ASSERT_EQ(Var{"?y"}, triples[0].o_);
    ASSERT_EQ(Var{"?y"}, triples[1].s_);
    ASSERT_EQ("<http://rdf.myprefix.com/ns/myrel>",
              getIriString(triples[1].p_));
    ASSERT_EQ(Var{"?z"}, triples[1].o_);
    ASSERT_EQ(Var{"?y"}, triples[2].s_);
    ASSERT_EQ("<nsx:rel2>", getIriString(triples[2].p_));
    ASSERT_EQ(iri("<http://abc.de>"), triples[2].o_);
    ASSERT_EQ(std::nullopt, pq._limitOffset._limit);
    ASSERT_EQ(0, pq._limitOffset._offset);
  }

  {
    auto pq = SparqlParser::parseQuery(
        "PREFIX ns: <http://ns/>"
        "SELECT ?x ?z \n "
        "WHERE \t {\n?x <Directed_by> ?y. ?y ns:myrel.extend ?z.\n"
        "?y <nsx:rel2> \"Hello... World\"}");
    ASSERT_TRUE(pq.hasSelectClause());
    const auto& selectClause = pq.selectClause();
    ASSERT_EQ(2u, selectClause.getSelectedVariables().size());
    ASSERT_EQ(1u, pq.children().size());
    const auto& triples = pq.children()[0].getBasic()._triples;
    ASSERT_EQ(3u, triples.size());

    ASSERT_EQ(Var{"?x"}, selectClause.getSelectedVariables()[0]);
    ASSERT_EQ(Var{"?z"}, selectClause.getSelectedVariables()[1]);
    ASSERT_EQ(Var{"?x"}, triples[0].s_);
    ASSERT_EQ("<Directed_by>", getIriString(triples[0].p_));
    ASSERT_EQ(Var{"?y"}, triples[0].o_);
    ASSERT_EQ(Var{"?y"}, triples[1].s_);
    ASSERT_EQ("<http://ns/myrel.extend>", getIriString(triples[1].p_));
    ASSERT_EQ(Var{"?z"}, triples[1].o_);
    ASSERT_EQ(Var{"?y"}, triples[2].s_);
    ASSERT_EQ("<nsx:rel2>", getIriString(triples[2].p_));
    ASSERT_EQ(lit("\"Hello... World\""), triples[2].o_);
    ASSERT_EQ(std::nullopt, pq._limitOffset._limit);
    ASSERT_EQ(0, pq._limitOffset._offset);
  }

  {
    auto pq = SparqlParser::parseQuery(
        "SELECT ?x ?y WHERE {?x <is-a> <Actor> .  FILTER(?x != ?y)."
        "?y <is-a> <Actor> . FILTER(?y < ?x)} LIMIT 10");
    ASSERT_EQ(1u, pq.children().size());
    const auto& triples = pq.children()[0].getBasic()._triples;
    auto filters = pq._rootGraphPattern._filters;
    ASSERT_EQ(2u, filters.size());
    ASSERT_EQ("(?x != ?y)", filters[0].expression_.getDescriptor());
    ASSERT_EQ("(?y < ?x)", filters[1].expression_.getDescriptor());
    ASSERT_EQ(2u, triples.size());
  }

  {
    auto pq = SparqlParser::parseQuery(
        "SELECT ?x ?y WHERE {?x <is-a> <Actor> .  FILTER(?x != ?y)."
        "?y <is-a> <Actor>} LIMIT 10");
    ASSERT_EQ(1u, pq.children().size());
    const auto& triples = pq.children()[0].getBasic()._triples;
    auto filters = pq._rootGraphPattern._filters;
    ASSERT_EQ(1u, filters.size());
    ASSERT_EQ("(?x != ?y)", filters[0].expression_.getDescriptor());
    ASSERT_EQ(2u, triples.size());
  }

  {
    auto pq = SparqlParser::parseQuery(
        "SELECT ?x ?y WHERE {?x <is-a> <Actor> .  FILTER(?x != ?y)."
        "?y <is-a> <Actor>. ?c ql:contains-entity ?x."
        "?c ql:contains-word \"coca* abuse\"} LIMIT 10");
    ASSERT_EQ(1u, pq.children().size());
    const auto& triples = pq.children()[0].getBasic()._triples;
    auto filters = pq._rootGraphPattern._filters;
    ASSERT_EQ(1u, filters.size());
    ASSERT_EQ("(?x != ?y)", filters[0].expression_.getDescriptor());
    ASSERT_EQ(4u, triples.size());
    ASSERT_EQ(Var{"?c"}, triples[2].s_);
    ASSERT_EQ(CONTAINS_ENTITY_PREDICATE, getIriString(triples[2].p_));
    ASSERT_EQ(Var{"?x"}, triples[2].o_);
    ASSERT_EQ(Var{"?c"}, triples[3].s_);
    ASSERT_EQ(CONTAINS_WORD_PREDICATE, getIriString(triples[3].p_));
    ASSERT_EQ(lit("\"coca* abuse\""), triples[3].o_);
  }

  {
    auto pq = SparqlParser::parseQuery(
        "PREFIX : <>\n"
        "SELECT ?x ?y ?z ?c ?ql_textscore_c ?c WHERE {\n"
        "?x :is-a :Politician .\n"
        "?c ql:contains-entity ?x .\n"
        "?c ql:contains-word \"friend\" .\n"
        "?c ql:contains-entity ?y .\n"
        "?y :is-a :Scientist .\n"
        "FILTER(?x != ?y) .\n"
        "} ORDER BY ?c");
    ASSERT_EQ(1u, pq._rootGraphPattern._filters.size());

    // shouldn't have more checks??
  }

  {
    auto pq = SparqlParser::parseQuery(
        "SELECT ?x ?z WHERE {\n"
        "  ?x <test> ?y .\n"
        "  OPTIONAL {\n"
        "    ?y <test2> ?z .\n"
        "  }\n"
        "}");

    ASSERT_EQ(2u, pq.children().size());
    const auto& opt =
        std::get<p::Optional>(pq._rootGraphPattern._graphPatterns[1]);
    auto& child = opt._child;
    const auto& triples = child._graphPatterns[0].getBasic()._triples;
    auto filters = child._filters;
    ASSERT_EQ(1u, triples.size());
    ASSERT_EQ(Var{"?y"}, triples[0].s_);
    ASSERT_EQ("<test2>", getIriString(triples[0].p_));
    ASSERT_EQ(Var{"?z"}, triples[0].o_);
    ASSERT_EQ(0u, filters.size());
    ASSERT_TRUE(child._optional);
  }

  {
    auto pq = SparqlParser::parseQuery(
        "SELECT ?x ?z WHERE {\n"
        "  ?x <test> ?y .\n"
        "  OPTIONAL {\n"
        "    ?y <test2> ?z .\n"
        "    optional {\n"
        "      ?a ?b ?c .\n"
        "      FILTER(?c > 3)\n"
        "    }\n"
        "    optional {\n"
        "      ?d ?e ?f\n"
        "    }\n"
        "  }\n"
        "}");
    ASSERT_EQ(2u, pq._rootGraphPattern._graphPatterns.size());
    const auto& optA = std::get<p::Optional>(
        pq._rootGraphPattern._graphPatterns[1]);  // throws on error
    auto& child = optA._child;
    ASSERT_EQ(3u, child._graphPatterns.size());
    const auto& opt2 =
        std::get<p::Optional>(child._graphPatterns[1]);  // throws on error
    const auto& opt3 =
        std::get<p::Optional>(child._graphPatterns[2]);  // throws on error
    const auto& child2 = opt2._child._graphPatterns[0].getBasic();
    const auto& child3 = opt3._child._graphPatterns[0].getBasic();
    ASSERT_EQ(1u, child2._triples.size());
    ASSERT_EQ(1u, opt2._child._filters.size());
    ASSERT_EQ(1u, child3._triples.size());
    ASSERT_EQ(0u, opt3._child._filters.size());
    ASSERT_TRUE(child._optional);
    ASSERT_TRUE(opt2._child._optional);
    ASSERT_TRUE(opt3._child._optional);
  }

  {
    auto pq = SparqlParser::parseQuery(
        "SELECT ?a WHERE {\n"
        "  VALUES ?a { <1> 2}\n"
        "  VALUES (?b ?c) {(<1> <2>) (1 2)}\n"
        "  ?a <rel> ?b ."
        "}");
    ASSERT_EQ(3u, pq._rootGraphPattern._graphPatterns.size());
    const auto& c = pq.children()[2].getBasic();
    ASSERT_EQ(1u, c._triples.size());
    ASSERT_EQ(0u, pq._rootGraphPattern._filters.size());
    const auto& values1 = std::get<p::Values>(pq.children()[0])._inlineValues;
    const auto& values2 = std::get<p::Values>(pq.children()[1])._inlineValues;

    vector<Variable> vvars = {Var{"?a"}};
    ASSERT_EQ(vvars, values1._variables);
    vector<vector<TripleComponent>> vvals = {{iri("<1>")}, {2}};
    ASSERT_EQ(vvals, values1._values);

    vvars = {Var{"?b"}, Var{"?c"}};
    ASSERT_EQ(vvars, values2._variables);
    vvals = {{iri("<1>"), iri("<2>")}, {1, 2}};
    ASSERT_EQ(vvals, values2._values);
  }

  {
    auto pq = SparqlParser::parseQuery(
        R"(SELECT ?a ?b ?c WHERE {
                        VALUES ?a { <Albert_Einstein>}
                        VALUES (?b ?c) {
        (<Marie_Curie> <Joseph_Jacobson>) (<Freiherr> <Lord_of_the_Isles>) }
                        }
                    )");

    ASSERT_EQ(2u, pq.children().size());
    ASSERT_EQ(0u, pq._rootGraphPattern._filters.size());
    const auto& values1 = std::get<p::Values>(pq.children()[0])._inlineValues;
    const auto& values2 = std::get<p::Values>(pq.children()[1])._inlineValues;

    vector<Variable> vvars = {Var{"?a"}};
    ASSERT_EQ(vvars, values1._variables);
    vector<vector<TripleComponent>> vvals = {{iri("<Albert_Einstein>")}};
    ASSERT_EQ(vvals, values1._values);

    vvars = {Var{"?b"}, Var{"?c"}};
    ASSERT_EQ(vvars, values2._variables);
    vvals = {{iri("<Marie_Curie>"), iri("<Joseph_Jacobson>")},
             {iri("<Freiherr>"), iri("<Lord_of_the_Isles>")}};
    ASSERT_EQ(vvals, values2._values);
  }

  {
    auto pq = SparqlParser::parseQuery(
        ""
        "PREFIX wd: <http://www.wikidata.org/entity/>\n"
        "PREFIX wdt: <http://www.wikidata.org/prop/direct/>\n"
        "SELECT ?city WHERE {\n"
        "  VALUES ?citytype { wd:Q515 wd:Q262166}\n"
        "  ?city wdt:P31 ?citytype .\n"
        "}\n");

    ASSERT_EQ(2u, pq.children().size());
    const auto& c = pq.children()[1].getBasic();
    ASSERT_EQ(1u, c._triples.size());
    ASSERT_EQ(0u, pq._rootGraphPattern._filters.size());

    ASSERT_EQ(c._triples[0].s_, Var{"?city"});
    ASSERT_EQ(getIriString(c._triples[0].p_),
              "<http://www.wikidata.org/prop/direct/P31>");
    ASSERT_EQ(c._triples[0].o_, Var{"?citytype"});

    const auto& values1 = std::get<p::Values>(pq.children()[0])._inlineValues;
    vector<Variable> vvars = {Var{"?citytype"}};
    ASSERT_EQ(vvars, values1._variables);
    vector<vector<TripleComponent>> vvals = {
        {iri("<http://www.wikidata.org/entity/Q515>")},
        {iri("<http://www.wikidata.org/entity/Q262166>")}};
    ASSERT_EQ(vvals, values1._values);
  }

  // TODO @joaomarques90: Finish when the required functionalities
  // are implemented
  /*
  {
   // C++ exception with description "ParseException, cause:
   // Expected a token of type AGGREGATE but got a token of
   // type RDFLITERAL (() in the input at pos 373 : (YEAR(?year))
    auto pq = SparqlParser::parseQuery(
                  "SELECT DISTINCT * WHERE { \n"
                  "  ?movie <directed-by> <Scott%2C%20Ridley> .\n"
                  "\t{ \n"
                  "\t SELECT ?movie WHERE { \n"
                  "\t\t\t ?movie <directed-by> ?director .\n"
                  "\t\t\t ?movie <from-year> ?year .\n"
                  "\t\t\t FILTER(regex(?title, \"^the\", \"i\" )) ."
                  "\t\t } \n"
                  "\t\t GROUP BY (YEAR(?year)) \n"
                  "\t} \n"
                  "} \n"
                  "LIMIT 10 \n"
                  "ORDER BY DESC(?movie) ASC(?year) \n")
                  ;
  }

  {
    auto pq = SparqlParser::parseQuery(
              "SELECT * WHERE { \n"
              "  VALUES ?x { 1 2 3 4 } .\n"
              "\t{ \n"
              "\t SELECT ?y ?concat WHERE { \n"
              "\t\t\t VALUES ?y { \"5\" \"6\" \"7\" \"8\" } .\n"
              "\t\t\t BIND(CONCAT(STR(?y),STR(?y)) AS ?concat) .\n"
              "\t\t } \n"
              "\t\t LIMIT 2 \n"
              "\t} \n"
              "\t BIND((?x * ?y) AS ?xy) ."
              "} \n"
              "LIMIT 5 \n"
              "OFFSET 2 \n"
              "ORDER BY DESC(?x) ASC(?concat) \n")
              ;
  }

   {
      auto pq = SparqlParser::parseQuery(
             "SELECT REDUCED * WHERE { \n"
             "  ?movie <directed-by> <Scott%2C%20Ridley> .\n"
             "\t{ \n"
             "\t SELECT ?movie WHERE { \n"
             "\t\t\t ?movie <directed-by> ?director .\n"
             "\t\t\t ?movie <from-year> ?year .\n"
             "\t\t\t FILTER(regex(?title, \"^the\", \"i\" )) ."
             "\t\t } \n"
             "\t\t GROUP BY (YEAR(?year)) \n"
             "\t\t ORDER BY DESC(?year) \n"
             "\t\t OFFSET 2 \n"
             "\t} \n"
             "} \n"
             "LIMIT 10 \n"
             "ORDER BY DESC(?movie) ASC(?year) \n")
             ;
  }

  {
      auto pq = SparqlParser::parseQuery(
             "SELECT DISTINCT * WHERE { \n"
             "  ?movie <directed-by> <Scott%2C%20Ridley> .\n"
             "\t{ \n"
             "\t SELECT * WHERE { \n"
             "\t\t\t ?movie <directed-by> ?director .\n"
             "\t\t\t ?movie <from-year> ?year .\n"
             "\t\t\t FILTER(YEAR(?year) > 2000) ."
             "\t\t } \n"
             "\t\t ORDER BY DESC(?director) \n"
             "\t} \n"
             "} \n"
             "LIMIT 20 \n"
             "OFFSET 3 \n"
             "ORDER BY DESC(?movie)\n")
             ;
  }
  */

  {
    auto pq = SparqlParser::parseQuery(
        "SELECT REDUCED * WHERE { \n"
        "  ?movie <directed-by> ?director .\n"
        "} \n"
        "ORDER BY ASC(?movie)\n"
        "LIMIT 10 \n");
    ASSERT_EQ(1u, pq._rootGraphPattern._graphPatterns.size());

    const auto& c = pq.children()[0].getBasic();
    ASSERT_EQ(1u, c._triples.size());
    ASSERT_EQ(0u, pq._rootGraphPattern._filters.size());

    ASSERT_EQ(c._triples[0].s_, Var{"?movie"});
    ASSERT_EQ(getIriString(c._triples[0].p_), "<directed-by>");
    ASSERT_EQ(c._triples[0].o_, Var{"?director"});

    ASSERT_EQ(10u, pq._limitOffset._limit);
    ASSERT_EQ(false, pq._orderBy[0].isDescending_);
    ASSERT_EQ(Var{"?movie"}, pq._orderBy[0].variable_);

    auto sc = get<p::SelectClause>(pq._clause);
    ASSERT_EQ(true, sc.reduced_);
    ASSERT_EQ(true, sc.isAsterisk());

    vector<string> vvars = {"?movie", "?director"};
    ASSERT_EQ(vvars, sc.getSelectedVariablesAsStrings());
  }

  {
    auto pq = SparqlParser::parseQuery(
        "SELECT DISTINCT * WHERE { \n"
        "  ?movie <directed-by> ?director .\n"
        "} \n"
        "ORDER BY DESC(?movie)\n"
        "LIMIT 10 \n");

    ASSERT_EQ(1u, pq._rootGraphPattern._graphPatterns.size());

    const auto& c = pq.children()[0].getBasic();
    ASSERT_EQ(1u, c._triples.size());
    ASSERT_EQ(0u, pq._rootGraphPattern._filters.size());

    ASSERT_EQ(c._triples[0].s_, Var{"?movie"});
    ASSERT_EQ(getIriString(c._triples[0].p_), "<directed-by>");
    ASSERT_EQ(c._triples[0].o_, Var{"?director"});

    ASSERT_EQ(10u, pq._limitOffset._limit);
    ASSERT_EQ(true, pq._orderBy[0].isDescending_);
    ASSERT_EQ(Var{"?movie"}, pq._orderBy[0].variable_);

    auto sc = pq.selectClause();
    ASSERT_EQ(true, sc.distinct_);
    ASSERT_EQ(true, sc.isAsterisk());

    vector<string> vvars = {"?movie", "?director"};
    ASSERT_EQ(vvars, sc.getSelectedVariablesAsStrings());
  }

  {
    auto pq = SparqlParser::parseQuery(
        "SELECT DISTINCT * WHERE { \n"
        "  ?movie <directed-by> <Scott%2C%20Ridley> .\n"
        "\t{ \n"
        "\t SELECT * WHERE { \n"
        "\t\t\t ?movie <directed-by> ?director .\n"
        "\t\t\t ?movie <from-year> ?year .\n"
        "\t\t\t FILTER(?year > \"00-00-2000\") ."
        "\t\t } \n"
        "\t\t ORDER BY DESC(?director) \n"
        "\t} \n"
        "} \n"
        "ORDER BY DESC(?movie)\n"
        "LIMIT 20 \n"
        "OFFSET 3 \n");

    ASSERT_EQ(2u, pq._rootGraphPattern._graphPatterns.size());

    const auto& c = pq.children()[0].getBasic();
    ASSERT_EQ(1u, c._triples.size());
    ASSERT_EQ(0, pq._rootGraphPattern._filters.size());
    ASSERT_EQ(3u, pq._limitOffset._offset);

    ASSERT_EQ(c._triples[0].s_, Var{"?movie"});
    ASSERT_EQ(getIriString(c._triples[0].p_), "<directed-by>");
    ASSERT_EQ(c._triples[0].o_, iri("<Scott%2C%20Ridley>"));

    ASSERT_EQ(20u, pq._limitOffset._limit);
    ASSERT_EQ(true, pq._orderBy[0].isDescending_);
    ASSERT_EQ(Var{"?movie"}, pq._orderBy[0].variable_);

    auto sc = pq.selectClause();
    ASSERT_EQ(true, sc.distinct_);
    ASSERT_EQ(true, sc.isAsterisk());

    vector<string> vvars = {"?movie", "?director", "?year"};
    ASSERT_EQ(vvars, sc.getSelectedVariablesAsStrings());

    // -- SubQuery
    auto subQueryGroup =
        get<p::GroupGraphPattern>(pq._rootGraphPattern._graphPatterns[1]);
    auto parsed_sub_query =
        get<p::Subquery>(subQueryGroup._child._graphPatterns[0]);
    const auto& c_subquery = get<p::BasicGraphPattern>(
        parsed_sub_query.get()._rootGraphPattern._graphPatterns[0]);
    ASSERT_EQ(2u, c_subquery._triples.size());
    ASSERT_EQ(1u, parsed_sub_query.get()._rootGraphPattern._filters.size());
    const auto& filter = parsed_sub_query.get()._rootGraphPattern._filters[0];
    ASSERT_EQ("(?year > \"00-00-2000\")", filter.expression_.getDescriptor());
    ASSERT_EQ(0, parsed_sub_query.get()._limitOffset._offset);

    ASSERT_EQ(c_subquery._triples[0].s_, Var{"?movie"});
    ASSERT_EQ(getIriString(c_subquery._triples[0].p_), "<directed-by>");
    ASSERT_EQ(c_subquery._triples[0].o_, Var{"?director"});

    ASSERT_EQ(c_subquery._triples[1].s_, Var{"?movie"});
    ASSERT_EQ(getIriString(c_subquery._triples[1].p_), "<from-year>");
    ASSERT_EQ(c_subquery._triples[1].o_, Var{"?year"});

    ASSERT_EQ(std::nullopt, parsed_sub_query.get()._limitOffset._limit);
    ASSERT_EQ(true, parsed_sub_query.get()._orderBy[0].isDescending_);
    ASSERT_EQ(Var{"?director"}, parsed_sub_query.get()._orderBy[0].variable_);

    auto sc_subquery = parsed_sub_query.get().selectClause();
    ASSERT_EQ(false, sc_subquery.distinct_);
    ASSERT_EQ(false, sc_subquery.reduced_);
    ASSERT_EQ(true, sc_subquery.isAsterisk());
    vector<string> vvars_subquery = {"?movie", "?director", "?year"};
    ASSERT_EQ(vvars_subquery, sc_subquery.getSelectedVariablesAsStrings());
  }

  {
    // Query proving Select * working for n-subQuery
    auto pq = SparqlParser::parseQuery(
        "SELECT DISTINCT * WHERE { \n"
        "  ?movie <directed-by> <Scott%2C%20Ridley> .\n"
        "\t{ \n"
        "\t SELECT * WHERE { \n"
        "\t\t\t ?movie <directed-by> ?director .\n"
        "\t\t\t { \n"
        "\t\t\t\t SELECT ?year WHERE { \n"
        "\t\t\t\t\t ?movie <from-year> ?year . \n"
        "\t\t\t\t\t } \n"
        "\t\t\t } \n"
        "\t\t\t FILTER(?year > \"00-00-2000\") ."
        "\t\t } \n"
        "\t\t ORDER BY DESC(?director) \n"
        "\t} \n"
        "} \n"
        "ORDER BY DESC(?movie)\n"
        "LIMIT 20 \n"
        "OFFSET 3 \n");

    ASSERT_EQ(2u, pq._rootGraphPattern._graphPatterns.size());

    const auto& c = pq.children()[0].getBasic();
    ASSERT_EQ(1u, c._triples.size());
    ASSERT_EQ(0, pq._rootGraphPattern._filters.size());
    ASSERT_EQ(3u, pq._limitOffset._offset);

    ASSERT_EQ(c._triples[0].s_, Var{"?movie"});
    ASSERT_EQ(getIriString(c._triples[0].p_), "<directed-by>");
    ASSERT_EQ(c._triples[0].o_, iri("<Scott%2C%20Ridley>"));

    ASSERT_EQ(20u, pq._limitOffset._limit);
    ASSERT_EQ(true, pq._orderBy[0].isDescending_);
    ASSERT_EQ(Var{"?movie"}, pq._orderBy[0].variable_);

    auto sc = pq.selectClause();
    ASSERT_EQ(true, sc.distinct_);
    ASSERT_EQ(true, sc.isAsterisk());

    vector<string> vvars = {"?movie", "?director", "?year"};
    ASSERT_EQ(vvars, sc.getSelectedVariablesAsStrings());

    // -- SubQuery (level 1)
    auto subQueryGroup =
        get<p::GroupGraphPattern>(pq._rootGraphPattern._graphPatterns[1]);
    auto parsed_sub_query =
        get<p::Subquery>(subQueryGroup._child._graphPatterns[0]);
    const auto& c_subquery = get<p::BasicGraphPattern>(
        parsed_sub_query.get()._rootGraphPattern._graphPatterns[0]);
    ASSERT_EQ(1u, c_subquery._triples.size());
    ASSERT_EQ(1u, parsed_sub_query.get()._rootGraphPattern._filters.size());
    const auto& filter = parsed_sub_query.get()._rootGraphPattern._filters[0];
    ASSERT_EQ("(?year > \"00-00-2000\")", filter.expression_.getDescriptor());
    ASSERT_EQ(0, parsed_sub_query.get()._limitOffset._offset);

    ASSERT_EQ(c_subquery._triples[0].s_, Var{"?movie"});
    ASSERT_EQ(getIriString(c_subquery._triples[0].p_), "<directed-by>");
    ASSERT_EQ(c_subquery._triples[0].o_, Var{"?director"});

    ASSERT_EQ(std::nullopt, parsed_sub_query.get()._limitOffset._limit);
    ASSERT_EQ(true, parsed_sub_query.get()._orderBy[0].isDescending_);
    ASSERT_EQ(Var{"?director"}, parsed_sub_query.get()._orderBy[0].variable_);

    auto sc_subquery = parsed_sub_query.get().selectClause();
    ASSERT_EQ(false, sc_subquery.distinct_);
    ASSERT_EQ(false, sc_subquery.reduced_);
    ASSERT_EQ(true, sc_subquery.isAsterisk());
    vector<string> vvars_subquery = {"?movie", "?director", "?year"};
    ASSERT_EQ(vvars_subquery, sc_subquery.getSelectedVariablesAsStrings());

    // -- SubQuery (level 2)
    auto subsubQueryGroup = get<p::GroupGraphPattern>(
        parsed_sub_query.get()._rootGraphPattern._graphPatterns[1]);
    auto aux_parsed_sub_sub_query =
        get<p::Subquery>(subsubQueryGroup._child._graphPatterns[0]).get();
    const auto& c_sub_subquery = get<p::BasicGraphPattern>(
        aux_parsed_sub_sub_query._rootGraphPattern._graphPatterns[0]);
    ASSERT_EQ(1u, c_sub_subquery._triples.size());
    ASSERT_EQ(0u, aux_parsed_sub_sub_query._rootGraphPattern._filters.size());
    ASSERT_EQ(0, aux_parsed_sub_sub_query._limitOffset._offset);

    ASSERT_EQ(c_sub_subquery._triples[0].s_, Var{"?movie"});
    ASSERT_EQ(getIriString(c_sub_subquery._triples[0].p_), "<from-year>");
    ASSERT_EQ(c_sub_subquery._triples[0].o_, Var{"?year"});

    ASSERT_EQ(std::nullopt, aux_parsed_sub_sub_query._limitOffset._limit);
    ASSERT_EQ(0u, aux_parsed_sub_sub_query._orderBy.size());

    auto sc_sub_subquery = aux_parsed_sub_sub_query.selectClause();
    ASSERT_EQ(false, sc_sub_subquery.distinct_);
    ASSERT_EQ(false, sc_sub_subquery.reduced_);
    ASSERT_EQ(false, sc_sub_subquery.isAsterisk());
    vector<string> vvars_sub_subquery = {"?year"};
    ASSERT_EQ(vvars_sub_subquery,
              sc_sub_subquery.getSelectedVariablesAsStrings());
  }

  {
    namespace m = matchers;
    // Check Parse Construct (1)
    auto pq_1 = SparqlParser::parseQuery(
        "PREFIX foaf:   <http://xmlns.com/foaf/0.1/> \n"
        "PREFIX org:    <http://example.com/ns#> \n"
        "CONSTRUCT { ?x foaf:name ?name } \n"
        "WHERE  { ?x org:employeeName ?name }");

    EXPECT_THAT(pq_1,
                m::ConstructQuery(
                    {{Variable{"?x"}, Iri{"<http://xmlns.com/foaf/0.1/name>"},
                      Variable{"?name"}}},
                    m::GraphPattern(m::Triples({SparqlTriple{
                        Variable{"?x"}, "<http://example.com/ns#employeeName>",
                        Variable{"?name"}}}))));

    // Check Parse Construct (2)
    auto pq_2 = SparqlParser::parseQuery(
        "PREFIX foaf:    <http://xmlns.com/foaf/0.1/>\n"
        "PREFIX vcard:   <http://www.w3.org/2001/vcard-rdf/3.0#>\n"
        "CONSTRUCT   { <http://example.org/person#Alice> vcard:FN ?name }\n"
        "WHERE       { ?x foaf:name ?name } ");

    EXPECT_THAT(pq_2,
                m::ConstructQuery(
                    {{Iri{"<http://example.org/person#Alice>"},
                      Iri{"<http://www.w3.org/2001/vcard-rdf/3.0#FN>"},
                      Variable{"?name"}}},
                    m::GraphPattern(m::Triples({SparqlTriple{
                        Variable{"?x"}, "<http://xmlns.com/foaf/0.1/name>",
                        Variable{"?name"}}}))));
  }

  {
    // Check if the correct ParseException is thrown after
    // GroupBy with Select '*'
    ASSERT_THROW(
        SparqlParser::parseQuery(
            "SELECT DISTINCT * WHERE { \n?a <b> ?c .\n} \nGROUP BY ?a ?c \n"),
        ParseException);
  }

  {
    // Check if the correct ParseException is thrown after:
    // Select [var_name]+ '*'
    ASSERT_THROW(SparqlParser::parseQuery(
                     "SELECT DISTINCT ?a * WHERE { \n?a <b> ?c .\n} \n"),
                 ParseException);
  }

  {
    // Check if the correct ParseException is thrown after:
    // Select '*' [var_name]+
    ASSERT_THROW(SparqlParser::parseQuery(
                     "SELECT DISTINCT * ?a WHERE { \n?a <b> ?c .\n} \n"),
                 ParseException);
  }

  {
    // Check if the correct ParseException is thrown after: Select ['*']{2,}
    ASSERT_THROW(SparqlParser::parseQuery(
                     "SELECT DISTINCT * * WHERE { \n?a <b> ?c .\n} \n"),
                 ParseException);
  }
}

// _____________________________________________________________________________
TEST(ParserTest, testFilterWithoutDot) {
  ParsedQuery pq = SparqlParser::parseQuery(
      "PREFIX fb: <http://rdf.freebase.com/ns/>\n"
      "\n"
      "SELECT DISTINCT ?1 WHERE {\n"
      " fb:m.0fkvn fb:government.government_office_category.officeholders "
      "?0 "
      ".\n"
      " ?0 fb:government.government_position_held.jurisdiction_of_office "
      "fb:m.0vmt .\n"
      " ?0 fb:government.government_position_held.office_holder ?1 .\n"
      " FILTER (?1 != fb:m.0fkvn)\n"
      " FILTER (?1 != fb:m.0vmt)\n"
      "FILTER (?1 != fb:m.018mts) \n"
      "} LIMIT 300");
  ASSERT_TRUE(pq.hasSelectClause());
  const auto& selectClause = pq.selectClause();
  ASSERT_EQ(1u, selectClause.getSelectedVariables().size());
  ASSERT_EQ(1u, pq.children().size());
  const auto& c = pq.children()[0].getBasic();
  ASSERT_EQ(3u, c._triples.size());
  const auto& filters = pq._rootGraphPattern._filters;
  ASSERT_EQ(3u, filters.size());
  ASSERT_EQ("(?1 != fb:m.0fkvn)", filters[0].expression_.getDescriptor());
  ASSERT_EQ("(?1 != fb:m.0vmt)", filters[1].expression_.getDescriptor());
  ASSERT_EQ("(?1 != fb:m.018mts)", filters[2].expression_.getDescriptor());
}

// _____________________________________________________________________________
TEST(ParserTest, testExpandPrefixes) {
  ParsedQuery pq = SparqlParser::parseQuery(
      "PREFIX : <http://rdf.myprefix.com/>\n"
      "PREFIX ns: <http://rdf.myprefix.com/ns/>\n"
      "PREFIX xxx: <http://rdf.myprefix.com/xxx/>\n"
      "SELECT ?x ?z \n WHERE \t {?x :myrel ?y. ?y ns:myrel "
      "?z.?y <nsx:rel2> <http://abc.de>}");
  ASSERT_TRUE(pq.hasSelectClause());
  const auto& selectClause = pq.selectClause();
  ASSERT_EQ(1u, pq.children().size());
  const auto& c = pq.children()[0].getBasic();
  ASSERT_EQ(2u, selectClause.getSelectedVariables().size());
  ASSERT_EQ(3u, c._triples.size());
  ASSERT_EQ(Var{"?x"}, selectClause.getSelectedVariables()[0]);
  ASSERT_EQ(Var{"?z"}, selectClause.getSelectedVariables()[1]);
  ASSERT_EQ(Var{"?x"}, c._triples[0].s_);
  ASSERT_EQ("<http://rdf.myprefix.com/myrel>", getIriString(c._triples[0].p_));
  ASSERT_EQ(Var{"?y"}, c._triples[0].o_);
  ASSERT_EQ(Var{"?y"}, c._triples[1].s_);
  ASSERT_EQ("<http://rdf.myprefix.com/ns/myrel>",
            getIriString(c._triples[1].p_));
  ASSERT_EQ(Var{"?z"}, c._triples[1].o_);
  ASSERT_EQ(Var{"?y"}, c._triples[2].s_);
  ASSERT_EQ("<nsx:rel2>", getIriString(c._triples[2].p_));
  ASSERT_EQ(iri("<http://abc.de>"), c._triples[2].o_);
  ASSERT_EQ(std::nullopt, pq._limitOffset._limit);
  ASSERT_EQ(0, pq._limitOffset._offset);
}

// _____________________________________________________________________________
TEST(ParserTest, testLiterals) {
  ParsedQuery pq = SparqlParser::parseQuery(
      "PREFIX xsd: <http://www.w3.org/2001/XMLSchema#> SELECT * WHERE { "
      "true <test:myrel> 10 . 10.2 <test:myrel> \"2000-01-01\"^^xsd:date }");
  ASSERT_TRUE(pq.hasSelectClause());
  const auto& selectClause = pq.selectClause();
  ASSERT_EQ(1u, pq.children().size());
  const auto& c = pq.children()[0].getBasic();
  ASSERT_TRUE(selectClause.isAsterisk());
  ASSERT_EQ(2u, c._triples.size());
  ASSERT_EQ(true, c._triples[0].s_);
  ASSERT_EQ("<test:myrel>", getIriString(c._triples[0].p_));
  ASSERT_EQ(10, c._triples[0].o_);
  ASSERT_EQ(10.2, c._triples[1].s_);
  ASSERT_EQ("<test:myrel>", getIriString(c._triples[1].p_));
  ASSERT_EQ(DateYearOrDuration{Date(2000, 1, 1, -1)}, c._triples[1].o_);
}

// _____________________________________________________________________________
TEST(ParserTest, testSolutionModifiers) {
  {
    ParsedQuery pq =
        SparqlParser::parseQuery("SELECT ?x WHERE \t {?x <test:myrel> ?y}");
    ASSERT_TRUE(pq.hasSelectClause());
    const auto& selectClause = pq.selectClause();
    ASSERT_EQ(1u, pq.children().size());
    const auto& c = pq.children()[0].getBasic();
    ASSERT_EQ(1u, selectClause.getSelectedVariables().size());
    ASSERT_EQ(1u, c._triples.size());
    ASSERT_EQ(std::nullopt, pq._limitOffset._limit);
    ASSERT_EQ(0, pq._limitOffset._offset);
    ASSERT_EQ(size_t(0), pq._orderBy.size());
    ASSERT_FALSE(selectClause.distinct_);
    ASSERT_FALSE(selectClause.reduced_);
  }

  {
    auto pq = SparqlParser::parseQuery(
        "SELECT ?x WHERE \t {?x <test:myrel> ?y} LIMIT 10");
    ASSERT_TRUE(pq.hasSelectClause());
    const auto& selectClause = pq.selectClause();
    ASSERT_EQ(1u, selectClause.getSelectedVariables().size());
    ASSERT_EQ(1u, pq.children().size());
    const auto& c = pq.children()[0].getBasic();
    ASSERT_EQ(1u, c._triples.size());
    ASSERT_EQ(10ul, pq._limitOffset._limit);
    ASSERT_EQ(0, pq._limitOffset._offset);
    ASSERT_EQ(size_t(0), pq._orderBy.size());
    ASSERT_FALSE(selectClause.distinct_);
    ASSERT_FALSE(selectClause.reduced_);
  }

  {
    auto pq = SparqlParser::parseQuery(
        "SELECT ?x WHERE \t {?x <test:myrel> ?y}\n"
        "LIMIT 10 OFFSET 15");
    ASSERT_TRUE(pq.hasSelectClause());
    const auto& selectClause = pq.selectClause();
    ASSERT_EQ(1u, pq.children().size());
    const auto& c = pq.children()[0].getBasic();
    ASSERT_EQ(1u, selectClause.getSelectedVariables().size());
    ASSERT_EQ(1u, c._triples.size());
    ASSERT_EQ(10u, pq._limitOffset._limit);
    ASSERT_EQ(15u, pq._limitOffset._offset);
    ASSERT_EQ(size_t(0), pq._orderBy.size());
    ASSERT_FALSE(selectClause.distinct_);
    ASSERT_FALSE(selectClause.reduced_);
  }

  {
    auto pq = SparqlParser::parseQuery(
        "SELECT DISTINCT ?x ?y WHERE \t {?x <test:myrel> ?y}\n"
        "ORDER BY ?y LIMIT 10 OFFSET 15");
    ASSERT_TRUE(pq.hasSelectClause());
    const auto& selectClause = pq.selectClause();
    ASSERT_EQ(1u, pq.children().size());
    const auto& c = pq.children()[0].getBasic();
    ASSERT_EQ(2u, selectClause.getSelectedVariables().size());
    ASSERT_EQ(1u, c._triples.size());
    ASSERT_EQ(10u, pq._limitOffset._limit);
    ASSERT_EQ(15u, pq._limitOffset._offset);
    ASSERT_EQ(size_t(1), pq._orderBy.size());
    ASSERT_EQ(Var{"?y"}, pq._orderBy[0].variable_);
    ASSERT_FALSE(pq._orderBy[0].isDescending_);
    ASSERT_TRUE(selectClause.distinct_);
    ASSERT_FALSE(selectClause.reduced_);
  }

  {
    auto pq = SparqlParser::parseQuery(
        "SELECT DISTINCT ?x ?ql_score_x_var_y ?y WHERE \t {?x "
        "ql:contains-entity ?y}\n"
        "ORDER BY ASC(?y) DESC(?ql_score_x_var_y) LIMIT 10 OFFSET 15");
    ASSERT_TRUE(pq.hasSelectClause());
    const auto& selectClause = pq.selectClause();
    ASSERT_EQ(1u, pq.children().size());
    const auto& c = pq.children()[0].getBasic();
    ASSERT_EQ(3u, selectClause.getSelectedVariables().size());
    ASSERT_EQ(Var{"?ql_score_x_var_y"}, selectClause.getSelectedVariables()[1]);
    ASSERT_EQ(1u, c._triples.size());
    ASSERT_EQ(10u, pq._limitOffset._limit);
    ASSERT_EQ(15u, pq._limitOffset._offset);
    ASSERT_EQ(size_t(2), pq._orderBy.size());
    ASSERT_EQ(Var{"?y"}, pq._orderBy[0].variable_);
    ASSERT_FALSE(pq._orderBy[0].isDescending_);
    ASSERT_EQ(Var{"?ql_score_x_var_y"}, pq._orderBy[1].variable_);
    ASSERT_TRUE(pq._orderBy[1].isDescending_);
    ASSERT_TRUE(selectClause.distinct_);
    ASSERT_FALSE(selectClause.reduced_);
  }

  {
    auto pq = SparqlParser::parseQuery(
        "SELECT REDUCED ?x ?y WHERE \t {?x <test:myrel> ?y}\n"
        "ORDER BY DESC(?x) ASC(?y) LIMIT 10 OFFSET 15");
    ASSERT_TRUE(pq.hasSelectClause());
    const auto& selectClause = pq.selectClause();
    ASSERT_EQ(1u, pq.children().size());
    const auto& c = pq.children()[0].getBasic();
    ASSERT_EQ(2u, selectClause.getSelectedVariables().size());
    ASSERT_EQ(1u, c._triples.size());
    ASSERT_EQ(10u, pq._limitOffset._limit);
    ASSERT_EQ(15u, pq._limitOffset._offset);
    ASSERT_EQ(size_t(2), pq._orderBy.size());
    ASSERT_EQ(Var{"?x"}, pq._orderBy[0].variable_);
    ASSERT_TRUE(pq._orderBy[0].isDescending_);
    ASSERT_EQ(Var{"?y"}, pq._orderBy[1].variable_);
    ASSERT_FALSE(pq._orderBy[1].isDescending_);
    ASSERT_FALSE(selectClause.distinct_);
    ASSERT_TRUE(selectClause.reduced_);
  }

  {
    auto pq = SparqlParser::parseQuery(
        "SELECT ?x ?y WHERE {?x <is-a> <Actor>} LIMIT 10");
    ASSERT_EQ(10u, pq._limitOffset._limit);
  }

  {
    auto pq = SparqlParser::parseQuery(
        "PREFIX xsd: <http://www.w3.org/2001/XMLSchema#>"
        "SELECT DISTINCT ?movie WHERE { \n"
        "\n"
        "?movie <from-year> \"2000-01-01\"^^xsd:date .\n"
        "\n"
        "?movie <directed-by> <Scott%2C%20Ridley> .   }  LIMIT 50");
    ASSERT_TRUE(pq.hasSelectClause());
    const auto& selectClause = pq.selectClause();
    ASSERT_EQ(1u, pq.children().size());
    const auto& c = pq.children()[0].getBasic();
    ASSERT_EQ(1u, selectClause.getSelectedVariables().size());
    ASSERT_EQ(Var{"?movie"}, selectClause.getSelectedVariables()[0]);
    ASSERT_EQ(2u, c._triples.size());
    ASSERT_EQ(Var{"?movie"}, c._triples[0].s_);
    ASSERT_EQ("<from-year>", getIriString(c._triples[0].p_));
    ASSERT_EQ(DateYearOrDuration{Date(2000, 1, 1)}, c._triples[0].o_);
    ASSERT_EQ(Var{"?movie"}, c._triples[1].s_);
    ASSERT_EQ("<directed-by>", getIriString(c._triples[1].p_));
    ASSERT_EQ(iri("<Scott%2C%20Ridley>"), c._triples[1].o_);
  }

  {
    auto pq = SparqlParser::parseQuery(
        "PREFIX xsd: <http://www.w3.org/2001/XMLSchema#>"
        "SELECT DISTINCT ?movie WHERE { \n"
        "\n"
        "?movie <from-year> \"2000-01-01\"^^xsd:date .\n"
        "\n"
        "?movie <directed-by> <Scott%2C%20Ridley> .   }  LIMIT 50");
    ASSERT_TRUE(pq.hasSelectClause());
    const auto& selectClause = pq.selectClause();
    ASSERT_EQ(1u, pq.children().size());
    const auto& c = pq.children()[0].getBasic();
    ASSERT_EQ(1u, selectClause.getSelectedVariables().size());
    ASSERT_EQ(Var{"?movie"}, selectClause.getSelectedVariables()[0]);
    ASSERT_EQ(2u, c._triples.size());
    ASSERT_EQ(Var{"?movie"}, c._triples[0].s_);
    ASSERT_EQ("<from-year>", getIriString(c._triples[0].p_));
    ASSERT_EQ(DateYearOrDuration{Date(2000, 1, 1)}, c._triples[0].o_);
    ASSERT_EQ(Var{"?movie"}, c._triples[1].s_);
    ASSERT_EQ("<directed-by>", getIriString(c._triples[1].p_));
    ASSERT_EQ(iri("<Scott%2C%20Ridley>"), c._triples[1].o_);
  }

  {
    auto pq = SparqlParser::parseQuery(
        "SELECT ?r (AVG(?r) as ?avg) WHERE {"
        "?a <http://schema.org/name> ?b ."
        "?a ql:has-relation ?r }"
        "GROUP BY ?r "
        "ORDER BY ?avg");
    ASSERT_EQ(1u, pq.children().size());
    ASSERT_EQ(1u, pq._orderBy.size());
    EXPECT_THAT(pq, m::GroupByVariables({Var{"?r"}}));
    ASSERT_EQ(Var{"?avg"}, pq._orderBy[0].variable_);
    ASSERT_FALSE(pq._orderBy[0].isDescending_);
  }

  {
    auto pq = SparqlParser::parseQuery(
        "SELECT ?r (STDEV(?r) as ?stdev) WHERE {"
        "?a <http://schema.org/name> ?b ."
        "?a ql:has-relation ?r }"
        "GROUP BY ?r "
        "ORDER BY ?stdev");
    ASSERT_EQ(1u, pq.children().size());
    ASSERT_EQ(1u, pq._orderBy.size());
    EXPECT_THAT(pq, m::GroupByVariables({Var{"?r"}}));
    ASSERT_EQ(Var{"?stdev"}, pq._orderBy[0].variable_);
    ASSERT_FALSE(pq._orderBy[0].isDescending_);
  }

  {
    auto pq = SparqlParser::parseQuery(
        "SELECT ?r (COUNT(DISTINCT ?r) as ?count) WHERE {"
        "?a <http://schema.org/name> ?b ."
        "?a ql:has-relation ?r }"
        "GROUP BY ?r "
        "ORDER BY ?count");
    ASSERT_EQ(1u, pq._orderBy.size());
    EXPECT_THAT(pq, m::GroupByVariables({Var{"?r"}}));
    ASSERT_EQ(Var{"?count"}, pq._orderBy[0].variable_);
    ASSERT_FALSE(pq._orderBy[0].isDescending_);
  }

  {
    auto pq = SparqlParser::parseQuery(
        "SELECT ?r (GROUP_CONCAT(?r;SEPARATOR=\"Cake\") as ?concat) WHERE {"
        "?a <http://schema.org/name> ?b ."
        "?a ql:has-relation ?r }"
        "GROUP BY ?r "
        "ORDER BY ?concat");
    ASSERT_TRUE(pq.hasSelectClause());
    const auto& aliases = pq.selectClause().getAliases();
    ASSERT_EQ(1u, aliases.size());
    ASSERT_EQ("(GROUP_CONCAT(?r;SEPARATOR=\"Cake\") as ?concat)",
              aliases[0].getDescriptor());
  }
}

// _____________________________________________________________________________
TEST(ParserTest, testGroupByAndAlias) {
  ParsedQuery pq = SparqlParser::parseQuery(
      "SELECT (COUNT(?a) as ?count) WHERE { ?b <rel> ?a } GROUP BY ?b");
  ASSERT_TRUE(pq.hasSelectClause());
  const auto& selectClause = pq.selectClause();
  ASSERT_EQ(1u, selectClause.getSelectedVariables().size());
  ASSERT_EQ(Var{"?count"}, selectClause.getSelectedVariables()[0]);

  const auto& aliases = selectClause.getAliases();
  ASSERT_EQ(1u, aliases.size());
  ASSERT_TRUE(aliases[0]._expression.isAggregate({}));
  ASSERT_EQ("(COUNT(?a) as ?count)", aliases[0].getDescriptor());
  EXPECT_THAT(pq, m::GroupByVariables({Var{"?b"}}));
}

// _____________________________________________________________________________
TEST(ParserTest, Bind) {
  ParsedQuery pq =
      SparqlParser::parseQuery("SELECT ?a WHERE { BIND (10 - 5 as ?a) . }");
  ASSERT_TRUE(pq.hasSelectClause());
  ASSERT_EQ(pq.children().size(), 1);
  p::GraphPatternOperation child = pq.children()[0];
  ASSERT_TRUE(holds_alternative<p::Bind>(child));
  p::Bind bind = get<p::Bind>(child);
  ASSERT_EQ(bind._target, Var{"?a"});
  ASSERT_EQ(bind._expression.getDescriptor(), "10 - 5");
}

// _____________________________________________________________________________
TEST(ParserTest, Order) {
  {
    ParsedQuery pq =
        SparqlParser::parseQuery("SELECT ?x ?y WHERE { ?x <test/myrel> ?y }");
    ASSERT_TRUE(pq._orderBy.empty());
    ASSERT_EQ(pq._rootGraphPattern._graphPatterns.size(), 1);
    ASSERT_TRUE(holds_alternative<p::BasicGraphPattern>(
        pq._rootGraphPattern._graphPatterns[0]));
  }
  {
    ParsedQuery pq = SparqlParser::parseQuery(
        "SELECT ?x ?y WHERE { ?x <test/myrel> ?y } ORDER BY ?x");
    ASSERT_EQ(pq._orderBy.size(), 1);
    EXPECT_THAT(pq._orderBy[0], m::VariableOrderKey(Var{"?x"}, false));
    ASSERT_EQ(pq._rootGraphPattern._graphPatterns.size(), 1);
    ASSERT_TRUE(holds_alternative<p::BasicGraphPattern>(
        pq._rootGraphPattern._graphPatterns[0]));
  }
  {
    ParsedQuery pq = SparqlParser::parseQuery(
        "SELECT ?x ?y WHERE { ?x <test/myrel> ?y } ORDER BY ASC(?y)");
    ASSERT_EQ(pq._orderBy.size(), 1);
    EXPECT_THAT(pq._orderBy[0], m::VariableOrderKey(Var{"?y"}, false));
    ASSERT_EQ(pq._rootGraphPattern._graphPatterns.size(), 1);
    ASSERT_TRUE(holds_alternative<p::BasicGraphPattern>(
        pq._rootGraphPattern._graphPatterns[0]));
  }
  {
    ParsedQuery pq = SparqlParser::parseQuery(
        "SELECT ?x ?y WHERE { ?x <test/myrel> ?y } ORDER BY DESC(?x)");
    ASSERT_EQ(pq._orderBy.size(), 1);
    EXPECT_THAT(pq._orderBy[0], m::VariableOrderKey(Var{"?x"}, true));
    ASSERT_EQ(pq._rootGraphPattern._graphPatterns.size(), 1);
    ASSERT_TRUE(holds_alternative<p::BasicGraphPattern>(
        pq._rootGraphPattern._graphPatterns[0]));
  }
  {
    ParsedQuery pq = SparqlParser::parseQuery(
        "SELECT ?x WHERE { ?x <test/myrel> ?y } GROUP BY ?x ORDER BY ?x");
    ASSERT_EQ(pq._orderBy.size(), 1);
    EXPECT_THAT(pq._orderBy[0], m::VariableOrderKey(Var{"?x"}, false));
    ASSERT_EQ(pq._rootGraphPattern._graphPatterns.size(), 1);
    ASSERT_TRUE(holds_alternative<p::BasicGraphPattern>(
        pq._rootGraphPattern._graphPatterns[0]));
  }
  {
    ParsedQuery pq = SparqlParser::parseQuery(
        "SELECT ?x (COUNT(?y) as ?c) WHERE { ?x <test/myrel> "
        "?y } GROUP BY ?x ORDER BY ?c");
    ASSERT_EQ(pq._orderBy.size(), 1);
    EXPECT_THAT(pq._orderBy[0], m::VariableOrderKey(Var{"?c"}, false));
  }
  {
    ParsedQuery pq = SparqlParser::parseQuery(
        "SELECT ?x ?y WHERE { ?x <test/myrel> ?y } ORDER BY (?x - ?y)");
    ASSERT_EQ(pq._orderBy.size(), 1);
    auto variant = pq._rootGraphPattern._graphPatterns[1];
    ASSERT_TRUE(holds_alternative<p::Bind>(variant));
    auto helperBind = get<p::Bind>(variant);
    ASSERT_EQ(helperBind._expression.getDescriptor(), "(?x - ?y)");
    ASSERT_EQ(pq._orderBy[0].variable_, helperBind._target);
  }
  // TODO<joka921> This works now. Adapt the unit tests accordingly.
  /*
  {
    // Ordering by an expression while grouping is currently not supported.
    EXPECT_THROW(SparqlParser::parseQuery(
                     "SELECT ?y WHERE { ?x <test/myrel> ?y } GROUP BY "
                     "?y ORDER BY (?x - ?y)"),
                 ParseException);
  }
  {
    // Ordering by an expression while grouping is currently not supported.
    EXPECT_THROW(SparqlParser::parseQuery(
                     "SELECT ?y WHERE { ?x <test/myrel> ?y } GROUP BY "
                     "?y ORDER BY (2 * ?y)"),
                 ParseException);
  }
   */
}

// _____________________________________________________________________________
TEST(ParserTest, Group) {
  {
    ParsedQuery pq = SparqlParser::parseQuery(
        "SELECT ?x WHERE { ?x <test/myrel> ?y } GROUP BY ?x");
    EXPECT_THAT(pq, m::GroupByVariables({Var{"?x"}}));
  }
  {
    // grouping by a variable
    ParsedQuery pq = SparqlParser::parseQuery(
        "SELECT ?x WHERE { ?x <test/myrel> ?y } GROUP BY ?y ?x");
    EXPECT_THAT(pq, m::GroupByVariables({Var{"?y"}, Var{"?x"}}));
  }
  {
    // grouping by an expression
    ParsedQuery pq = SparqlParser::parseQuery(
        "SELECT ?x WHERE { ?x <test/myrel> ?y } GROUP BY (?x - ?y) ?x");
    auto variant = pq._rootGraphPattern._graphPatterns[1];
    ASSERT_TRUE(holds_alternative<p::Bind>(variant));
    auto helperBind = get<p::Bind>(variant);
    ASSERT_THAT(helperBind, m::BindExpression("?x - ?y"));
    EXPECT_THAT(pq, m::GroupByVariables({helperBind._target, Var{"?x"}}));
  }
  {
    // grouping by an expression with an alias
    ParsedQuery pq = SparqlParser::parseQuery(
        "SELECT ?x WHERE { ?x <test/myrel> ?y } GROUP BY (?x "
        "- ?y AS ?foo) ?x");
    EXPECT_THAT(pq._rootGraphPattern._graphPatterns[1],
                m::Bind(Var{"?foo"}, "?x - ?y"));
    EXPECT_THAT(pq, m::GroupByVariables({Var{"?foo"}, Var{"?x"}}));
  }
  {
    // grouping by a builtin call
    ParsedQuery pq = SparqlParser::parseQuery(
        "SELECT ?x WHERE { ?x <test/myrel> ?y } GROUP BY COUNT(?x) ?x");
    auto variant = pq._rootGraphPattern._graphPatterns[1];
    ASSERT_TRUE(holds_alternative<p::Bind>(variant));
    auto helperBind = get<p::Bind>(variant);
    ASSERT_THAT(helperBind, m::BindExpression("COUNT(?x)"));
    EXPECT_THAT(pq, m::GroupByVariables({helperBind._target, Var{"?x"}}));
  }
  {
    // grouping by a function call
    ParsedQuery pq = SparqlParser::parseQuery(
        "SELECT ?x WHERE { ?x <test/myrel> ?y } GROUP BY "
        "<http://www.opengis.net/def/function/geosparql/"
        "latitude>(?y) ?x");
    auto variant = pq._rootGraphPattern._graphPatterns[1];
    ASSERT_TRUE(holds_alternative<p::Bind>(variant));
    auto helperBind = get<p::Bind>(variant);
    ASSERT_THAT(
        helperBind,
        m::BindExpression(
            "<http://www.opengis.net/def/function/geosparql/latitude>(?y)"));
    EXPECT_THAT(pq, m::GroupByVariables({helperBind._target, Var{"?x"}}));
  }
  {
    // selection of a variable that is not grouped/aggregated
    EXPECT_THROW(SparqlParser::parseQuery(
                     "SELECT ?x ?y WHERE { ?x <test/myrel> ?y } GROUP BY ?x"),
                 ParseException);
  }
}

// _____________________________________________________________________________
TEST(ParserTest, LanguageFilterPostProcessing) {
  {
    ParsedQuery q = SparqlParser::parseQuery(
        "SELECT * WHERE {?x <label> ?y . FILTER (LANG(?y) = \"en\")}");
    ASSERT_TRUE(q._rootGraphPattern._filters.empty());
    const auto& triples =
        q._rootGraphPattern._graphPatterns[0].getBasic()._triples;
    ASSERT_EQ(1u, triples.size());
    ASSERT_EQ((SparqlTriple{Var{"?x"},
                            PropertyPath::fromIri(
                                ad_utility::convertToLanguageTaggedPredicate(
                                    "<label>", "en")),
                            Var{"?y"}}),
              triples[0]);
  }
  {
    ParsedQuery q = SparqlParser::parseQuery(
        "SELECT * WHERE {<somebody> ?p ?y . FILTER (LANG(?y) = \"en\")}");
    ASSERT_TRUE(q._rootGraphPattern._filters.empty());
    const auto& triples =
        q._rootGraphPattern._graphPatterns[0].getBasic()._triples;
    ASSERT_EQ(2u, triples.size());
    ASSERT_EQ((SparqlTriple{iri("<somebody>"), Var{"?p"}, Var{"?y"}}),
              triples[0]);
    ASSERT_EQ(
        (SparqlTriple{
            Var{"?y"},
            PropertyPath::fromIri(
                "<http://qlever.cs.uni-freiburg.de/builtin-functions/langtag>"),
            ad_utility::convertLangtagToEntityUri("en")}),
        triples[1]);
  }

  // Test that the language filter never changes triples with
  // `ql:contains-entity` etc.
  {
    ParsedQuery q = SparqlParser::parseQuery(
        "SELECT * WHERE {?x <label> ?y . ?text ql:contains-entity ?y. FILTER "
        "(LANG(?y) = \"en\")}");
    ASSERT_TRUE(q._rootGraphPattern._filters.empty());
    const auto& triples =
        q._rootGraphPattern._graphPatterns[0].getBasic()._triples;
    ASSERT_EQ(2u, triples.size());
    ASSERT_EQ((SparqlTriple{Var{"?x"},
                            PropertyPath::fromIri(
                                ad_utility::convertToLanguageTaggedPredicate(
                                    "<label>", "en")),
                            Var{"?y"}}),
              triples[0]);
    ASSERT_EQ((SparqlTriple{
                  Var{"?text"},
                  PropertyPath::fromIri(std::string{CONTAINS_ENTITY_PREDICATE}),
                  Var{"?y"}}),
              triples[1]);
  }
  {
    ParsedQuery q = SparqlParser::parseQuery(
        "SELECT * WHERE {<somebody> ?p ?y . ?text ql:contains-entity ?y FILTER "
        "(LANG(?y) = \"en\")}");
    ASSERT_TRUE(q._rootGraphPattern._filters.empty());
    const auto& triples =
        q._rootGraphPattern._graphPatterns[0].getBasic()._triples;
    ASSERT_EQ(3u, triples.size());
    ASSERT_EQ((SparqlTriple{iri("<somebody>"), Var{"?p"}, Var{"?y"}}),
              triples[0]);
    ASSERT_EQ((SparqlTriple{
                  Var{"?text"},
                  PropertyPath::fromIri(std::string{CONTAINS_ENTITY_PREDICATE}),
                  Var{"?y"}}),
              triples[1]);
    ASSERT_EQ(
        (SparqlTriple{
            Var{"?y"},
            PropertyPath::fromIri(
                "<http://qlever.cs.uni-freiburg.de/builtin-functions/langtag>"),
            iri("<http://qlever.cs.uni-freiburg.de/builtin-functions/@en>")}),
        triples[2]);
  }
  // Ensure filter is applied regularly if variable does not originate from
  // triple
  {
    ParsedQuery q = SparqlParser::parseQuery(
        "SELECT * { VALUES ?x { \"test\"@en } . FILTER (LANG(?x) = \"en\")}");

    EXPECT_TRUE(std::holds_alternative<parsedQuery::Values>(
        q._rootGraphPattern._graphPatterns[0]));
    ASSERT_EQ(q._rootGraphPattern._filters.size(), 1);
    ASSERT_EQ(q._rootGraphPattern._filters[0].expression_.getDescriptor(),
              "(LANG(?x) = \"en\")");
  }
  // Verify the filter is not applied as a regular filter if it is used
  // somewhere in a triple
  {
    ParsedQuery q = SparqlParser::parseQuery(
        "SELECT * { ?x ?y ?z . FILTER (LANG(?x) = \"en\")}");
    ASSERT_TRUE(q._rootGraphPattern._filters.empty());
  }
  {
    ParsedQuery q = SparqlParser::parseQuery(
        "SELECT * { ?x ?y ?z . FILTER (LANG(?z) = \"en\")}");
    ASSERT_TRUE(q._rootGraphPattern._filters.empty());
  }
  {
    ParsedQuery q = SparqlParser::parseQuery(
        "SELECT * { ?x ?y ?z . FILTER (LANG(?y) = \"en\")}");
    ASSERT_TRUE(q._rootGraphPattern._filters.empty());
  }
  {
    ParsedQuery q = SparqlParser::parseQuery(
        "SELECT * { ?x ?y ?z . ?a ?b ?c ."
        "?d <a> ?f . FILTER (LANG(?a) = \"en\")}");
    ASSERT_TRUE(q._rootGraphPattern._filters.empty());
  }
}

// _____________________________________________________________________________
namespace {
std::string getFirstTriple(const ParsedQuery& q) {
  return q._rootGraphPattern._graphPatterns.at(0)
      .getBasic()
      ._triples.at(0)
      .asString();
}
}  // namespace

// _____________________________________________________________________________
TEST(ParserTest, HandlesBasicUnicodeEscapeSequences) {
  ParsedQuery q1 = SparqlParser::parseQuery(
      R"(SELECT * WHERE { ?s <http://a.example/p1> '\u0080\u07FF\u0800\u0FFF\u1000\uCFFF\uD000\uD7FF\uE000\uFFFD\U00010000\U0003FFFD\U00040000\U000FFFFD\U00100000\U0010FFFD'})");
  EXPECT_EQ(getFirstTriple(q1),
            "{s: ?s, p: <http://a.example/p1>, o: "
            "\"\u0080\u07FF\u0800\u0FFF\u1000\uCFFF\uD000\uD7FF\uE000\uFFFD"
            "\U00010000\U0003FFFD\U00040000\U000FFFFD\U00100000\U0010FFFD\"}");

  ParsedQuery q2 =
      SparqlParser::parseQuery(R"(SELECT * WHERE { ?s ?p "\U0001f46a" . })");
  EXPECT_EQ(getFirstTriple(q2), "{s: ?s, p: ?p, o: \"\U0001f46a\"}");

  ParsedQuery q3 = SparqlParser::parseQuery(
      R"(PREFIX \u03B1: <http://example.com/\u00E9fg> SELECT * WHERE { ?s ?p α\u003Aba . })");
  EXPECT_EQ(getFirstTriple(q3),
            "{s: ?s, p: ?p, o: <http://example.com/éfgba>}");

  ParsedQuery q4 = SparqlParser::parseQuery(
      R"(SELECT * WHERE { <http://example.com/\U0001F937\U0001F3FD\u200D\U00002642\ufe0F> ?p\u00201. })");
  EXPECT_EQ(getFirstTriple(q4),
            "{s: <http://example.com/🤷🏽‍♂️>, p: ?p, o: 1}");

  // Ensure we don't double-unescape, \u sequences are not allowed in literals
  EXPECT_THROW(
      SparqlParser::parseQuery(R"(SELECT * WHERE { "\u005Cu2764" ?p 1. })"),
      InvalidSparqlQueryException);
}

// _____________________________________________________________________________
TEST(ParserTest, HandlesSurrogatesCorrectly) {
  using SP = SparqlParser;
  using ::testing::HasSubstr;
  ParsedQuery q = SP::parseQuery(
      R"(SELECT * WHERE { "\uD83E\udD37\uD83C\uDFFD\u200D\u2642\uFE0F" ?p 1. })");
  EXPECT_EQ(getFirstTriple(q), "{s: \"🤷🏽‍♂️\", p: ?p, o: 1}");

  AD_EXPECT_THROW_WITH_MESSAGE_AND_TYPE(
      SP::parseQuery(R"(SELECT * WHERE { ?s ?p '\uD83C \uDFFD' })"),
      HasSubstr(
          "A high surrogate must be directly followed by a low surrogate."),
      InvalidSparqlQueryException);

  AD_EXPECT_THROW_WITH_MESSAGE_AND_TYPE(
      SP::parseQuery(R"(SELECT * WHERE { ?s ?p '\uD800' })"),
      HasSubstr("A high surrogate must be followed by a low surrogate."),
      InvalidSparqlQueryException);

  AD_EXPECT_THROW_WITH_MESSAGE_AND_TYPE(
      SP::parseQuery(R"(SELECT * WHERE { ?s ?p '\U0000D800' })"),
      HasSubstr("Surrogates should not be encoded as full code points."),
      InvalidSparqlQueryException);

  AD_EXPECT_THROW_WITH_MESSAGE_AND_TYPE(
      SP::parseQuery(R"(SELECT * WHERE { ?s ?p '\uD800\uD800' })"),
      HasSubstr(
          "A high surrogate cannot be followed by another high surrogate."),
      InvalidSparqlQueryException);

  AD_EXPECT_THROW_WITH_MESSAGE_AND_TYPE(
      SP::parseQuery(R"(SELECT * WHERE { ?s ?p '\U0000DFFD' })"),
      HasSubstr("Surrogates should not be encoded as full code points."),
      InvalidSparqlQueryException);

  AD_EXPECT_THROW_WITH_MESSAGE_AND_TYPE(
      SP::parseQuery(R"(SELECT * WHERE { ?s ?p '\uDFFD' })"),
      HasSubstr("A low surrogate cannot be the first surrogate."),
      InvalidSparqlQueryException);

  AD_EXPECT_THROW_WITH_MESSAGE_AND_TYPE(
      SP::parseQuery(R"(SELECT * WHERE { ?s ?p '\uD800\u0020' })"),
      HasSubstr("A high surrogate cannot be followed by a regular code point."),
      InvalidSparqlQueryException);

  // Note: We don't allow mixing escaped and unescape surrogates, that's just
  // weird and the C++ compiler rightfully won't compile strings like these:
  // SELECT * WHERE { ?s ?p '\\uD83C\uDFFD' }
  // SELECT * WHERE { ?s ?p '\uD83C\\uDFFD' }

  // So writing unit tests for these cases is not possible without creating
  // semi-invalid UTF-8 strings.
}

// _____________________________________________________________________________
TEST(ParserTest, BaseDeclaration) {
  // Simple case
  auto query1 = SparqlParser::parseQuery(
      "BASE <http://example.org/> SELECT * WHERE { ?s <p> <test> }");
  EXPECT_EQ(getFirstTriple(query1),
            "{s: ?s, p: <http://example.org/p>, o: <http://example.org/test>}");
  // Relative and absolute IRIs mixed
  auto query2 = SparqlParser::parseQuery(
      "BASE <http://example.org/something> "
      "SELECT * WHERE { </root> <p> <http://other.example.org/p> }");
  EXPECT_EQ(getFirstTriple(query2),
            "{s: <http://example.org/root>,"
            " p: <http://example.org/something/p>,"
            " o: <http://other.example.org/p>}");

  // Cascading prefixes
  auto query3 = SparqlParser::parseQuery(
      "BASE <http://example.org/> "
      "PREFIX ex1: <ex1/> "
      "BASE <http://other.example.org/> "
      "PREFIX ex2: <ex2/> "
      "BASE <http://alternative.example.org/> "
      "SELECT * WHERE { ex2:hello <world> ex1:test }");
  EXPECT_EQ(getFirstTriple(query3),
            "{s: <http://other.example.org/ex2/hello>,"
            " p: <http://alternative.example.org/world>,"
            " o: <http://example.org/ex1/test>}");

  AD_EXPECT_THROW_WITH_MESSAGE_AND_TYPE(
      SparqlParser::parseQuery("BASE <http://example.com> BASE <relative> "
                               "SELECT * WHERE { ?s ?p ?o }"),
      ::testing::HasSubstr("absolute IRI"), InvalidSparqlQueryException);
}

TEST(ParserTest, parseWithDatasets) {
  // This test tests the correct behaviour and propagation of override datasets
  // (datasets passed as URL parameters overwrite all datasets in the
  // operation). `SparqlParser::Datasets` tests that datasets set in the
  // operation are propagated correctly.
  auto Iri = ad_utility::triple_component::Iri::fromIriref;
  auto query = "SELECT * WHERE { ?s ?p ?o }";
  auto queryGraphPatternMatcher =
      m::GraphPattern(m::Triples({{Var("?s"), Var{"?p"}, Var("?o")}}));
  EXPECT_THAT(SparqlParser::parseQuery(query, {}),
              m::SelectQuery(m::AsteriskSelect(), queryGraphPatternMatcher));
  EXPECT_THAT(
      SparqlParser::parseQuery(query, {{DatasetClause{Iri("<foo>"), true}}}),
      m::SelectQuery(m::AsteriskSelect(), queryGraphPatternMatcher,
                     std::nullopt, {{Iri("<foo>")}}));
  EXPECT_THAT(
      SparqlParser::parseQuery(query, {{DatasetClause{Iri("<bar>"), false}}}),
      m::SelectQuery(m::AsteriskSelect(), queryGraphPatternMatcher,
                     {{Iri("<bar>")}}, std::nullopt));
  EXPECT_THAT(
      SparqlParser::parseQuery(query, {{DatasetClause{Iri("<bar>"), false},
                                        DatasetClause{Iri("<foo>"), true},
                                        DatasetClause{Iri("<baz>"), false}}}),
      m::SelectQuery(m::AsteriskSelect(), queryGraphPatternMatcher,
                     {{Iri("<bar>"), Iri("<baz>")}}, {{Iri("<foo>")}}));
  ScanSpecificationAsTripleComponent::Graphs datasets{{Iri("<h>")}};
  auto filterGraphPattern = m::Filters(m::ExistsFilter(
      m::GraphPattern(m::Triples({{Var("?a"), Var{"?b"}, Var("?c")}})),
      datasets));
  EXPECT_THAT(
      SparqlParser::parseUpdate("DELETE { ?x <b> <c> } USING <g> WHERE { ?x ?y "
                                "?z FILTER EXISTS {?a ?b ?c} }",
                                {{{Iri("<h>"), false}}}),
      testing::ElementsAre(m::UpdateClause(
          m::GraphUpdate(
              {{Var("?x"), Iri("<b>"), Iri("<c>"), std::monostate{}}}, {},
              std::nullopt),
          filterGraphPattern, m::datasetClausesMatcher(datasets))));
  EXPECT_THAT(
      SparqlParser::parseQuery(
          "SELECT * FROM <g> WHERE { ?x ?y ?z FILTER EXISTS {?a ?b ?c} }",
          {{{Iri("<h>"), false}}}),
      m::SelectQuery(m::AsteriskSelect(), filterGraphPattern, datasets));
  EXPECT_THAT(SparqlParser::parseQuery(
                  "ASK FROM <g> { ?x ?y ?z FILTER EXISTS {?a ?b ?c}}",
                  {{{Iri("<h>"), false}}}),
              m::AskQuery(filterGraphPattern, datasets));
  EXPECT_THAT(SparqlParser::parseQuery("CONSTRUCT {<a> <b> <c>} FROM <g> { ?x "
                                       "?y ?z FILTER EXISTS {?a ?b?c}}",
                                       {{{Iri("<h>"), false}}}),
              m::ConstructQuery({std::array<GraphTerm, 3>{
                                    ::Iri("<a>"), ::Iri("<b>"), ::Iri("<c>")}},
                                filterGraphPattern, datasets));
  EXPECT_THAT(
      SparqlParser::parseQuery(
          "Describe ?x FROM <g> { ?x ?y ?z FILTER EXISTS {?a ?b ?c}}",
          {{{Iri("<h>"), false}}}),
      m::DescribeQuery(
          m::Describe({Var("?x")}, {datasets, {}},
                      m::SelectQuery(m::VariablesSelect({"?x"}, false, false),
                                     filterGraphPattern)),
          datasets));
  auto deleteWhereOp =
      m::GraphUpdate({SparqlTripleSimpleWithGraph{Var("?s"), Var("?p"),
                                                  Var("?o"), std::monostate{}}},
                     {}, std::nullopt);
  auto deleteWherePattern =
      m::GraphPattern(m::Triples({{Var("?s"), Var("?p"), Var("?o")}}));
  auto insertDataOp =
      m::GraphUpdate({},
                     {SparqlTripleSimpleWithGraph{
                         Iri("<a>"), Iri("<b>"), Iri("<c>"), std::monostate{}}},
                     std::nullopt);
  EXPECT_THAT(SparqlParser::parseUpdate(
                  "DELETE WHERE { ?s ?p ?o }; INSERT DATA { <a> <b> <c> }",
                  {DatasetClause{Iri("<foo>"), false},
                   DatasetClause{Iri("<bar>"), true}}),
              testing::ElementsAre(
                  m::UpdateClause(deleteWhereOp, deleteWherePattern,
                                  m::datasetClausesMatcher({{Iri("<foo>")}},
                                                           {{Iri("<bar>")}})),
                  m::UpdateClause(insertDataOp, m::GraphPattern(),
                                  m::datasetClausesMatcher({{Iri("<foo>")}},
                                                           {{Iri("<bar>")}}))));
}

// _____________________________________________________________________________
TEST(ParserTest, variablesInMinusAreHidden) {
  EXPECT_THAT(
      SparqlParser::parseQuery(
<<<<<<< HEAD
          "INSERT DATA { <a> <b> <c> }; DELETE DATA { <d> <e> <f> }"),
      testing::HasSubstr("Multiple Updates in one request are not supported."));
}

namespace sparqlParserHelpers {

TEST(ParserTest, unescapeUnicodeSequences) {
  auto unescape =
      sparqlParserHelpers::ParserAndVisitor::unescapeUnicodeSequences;
  EXPECT_THAT(unescape(R"(\\u0026)"), testing::Eq(R"(\\u0026)"));
  EXPECT_THAT(unescape(R"(\u0026)"), testing::Eq(R"(&)"));
  EXPECT_THAT(unescape(R"(\\\u0026)"), testing::Eq(R"(\\&)"));
}

}  // namespace sparqlParserHelpers
=======
          "SELECT * { VALUES ?a { 1 } MINUS { VALUES (?a ?b) { ( 2 2 ) } } }"),
      m::SelectQuery(
          m::VariablesSelect({"?a"}, false, false),
          m::GraphPattern(
              m::InlineData({Variable{"?a"}}, {{TripleComponent{1}}}),
              m::Minus(m::GraphPattern(m::InlineData(
                  {Variable{"?a"}, Variable{"?b"}},
                  {{TripleComponent{2}, TripleComponent{2}}}))))));
}
>>>>>>> 8ea519d7
<|MERGE_RESOLUTION|>--- conflicted
+++ resolved
@@ -1517,23 +1517,6 @@
 TEST(ParserTest, variablesInMinusAreHidden) {
   EXPECT_THAT(
       SparqlParser::parseQuery(
-<<<<<<< HEAD
-          "INSERT DATA { <a> <b> <c> }; DELETE DATA { <d> <e> <f> }"),
-      testing::HasSubstr("Multiple Updates in one request are not supported."));
-}
-
-namespace sparqlParserHelpers {
-
-TEST(ParserTest, unescapeUnicodeSequences) {
-  auto unescape =
-      sparqlParserHelpers::ParserAndVisitor::unescapeUnicodeSequences;
-  EXPECT_THAT(unescape(R"(\\u0026)"), testing::Eq(R"(\\u0026)"));
-  EXPECT_THAT(unescape(R"(\u0026)"), testing::Eq(R"(&)"));
-  EXPECT_THAT(unescape(R"(\\\u0026)"), testing::Eq(R"(\\&)"));
-}
-
-}  // namespace sparqlParserHelpers
-=======
           "SELECT * { VALUES ?a { 1 } MINUS { VALUES (?a ?b) { ( 2 2 ) } } }"),
       m::SelectQuery(
           m::VariablesSelect({"?a"}, false, false),
@@ -1543,4 +1526,15 @@
                   {Variable{"?a"}, Variable{"?b"}},
                   {{TripleComponent{2}, TripleComponent{2}}}))))));
 }
->>>>>>> 8ea519d7
+
+namespace sparqlParserHelpers {
+
+TEST(ParserTest, unescapeUnicodeSequences) {
+  auto unescape =
+      sparqlParserHelpers::ParserAndVisitor::unescapeUnicodeSequences;
+  EXPECT_THAT(unescape(R"(\\u0026)"), testing::Eq(R"(\\u0026)"));
+  EXPECT_THAT(unescape(R"(\u0026)"), testing::Eq(R"(&)"));
+  EXPECT_THAT(unescape(R"(\\\u0026)"), testing::Eq(R"(\\&)"));
+}
+
+}  // namespace sparqlParserHelpers