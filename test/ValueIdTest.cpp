//  Copyright 2022, University of Freiburg,
//  Chair of Algorithms and Data Structures.
//  Author: Johannes Kalmbach <kalmbach@cs.uni-freiburg.de>

#include <gtest/gtest.h>

#include <bitset>

#include "./ValueIdTestHelpers.h"
#include "./util/GTestHelpers.h"
#include "global/ValueId.h"
#include "util/HashSet.h"
#include "util/Random.h"
#include "util/Serializer/ByteBufferSerializer.h"
#include "util/Serializer/Serializer.h"

TEST(ValueId, makeFromDouble) {
  auto testRepresentableDouble = [](double d) {
    auto id = ValueId::makeFromDouble(d);
    ASSERT_EQ(id.getDatatype(), Datatype::Double);
    // We lose `numDatatypeBits` bits of precision, so `ASSERT_DOUBLE_EQ` would
    // fail.
    ASSERT_FLOAT_EQ(id.getDouble(), d);
    // This check expresses the precision more exactly
    if (id.getDouble() != d) {
      // The if is needed for the case of += infinity.
      ASSERT_NEAR(id.getDouble(), d,
                  std::abs(d / (1ul << (52 - ValueId::numDatatypeBits))));
    }
  };

  auto testNonRepresentableSubnormal = [](double d) {
    auto id = ValueId::makeFromDouble(d);
    ASSERT_EQ(id.getDatatype(), Datatype::Double);
    // Subnormal numbers with a too small fraction are rounded to zero.
    ASSERT_EQ(id.getDouble(), 0.0);
  };
  for (size_t i = 0; i < 10'000; ++i) {
    testRepresentableDouble(positiveRepresentableDoubleGenerator());
    testRepresentableDouble(negativeRepresentableDoubleGenerator());
    auto nonRepresentable = nonRepresentableDoubleGenerator();
    // The random number generator includes the edge cases which would make the
    // tests fail.
    if (nonRepresentable != ValueId::minPositiveDouble &&
        nonRepresentable != -ValueId::minPositiveDouble) {
      testNonRepresentableSubnormal(nonRepresentable);
    }
  }

  testRepresentableDouble(std::numeric_limits<double>::infinity());
  testRepresentableDouble(-std::numeric_limits<double>::infinity());

  // Test positive and negative 0.
  ASSERT_NE(std::bit_cast<uint64_t>(0.0), std::bit_cast<uint64_t>(-0.0));
  ASSERT_EQ(0.0, -0.0);
  testRepresentableDouble(0.0);
  testRepresentableDouble(-0.0);
  testNonRepresentableSubnormal(0.0);
  testNonRepresentableSubnormal(0.0);

  auto quietNan = std::numeric_limits<double>::quiet_NaN();
  auto signalingNan = std::numeric_limits<double>::signaling_NaN();
  ASSERT_TRUE(std::isnan(ValueId::makeFromDouble(quietNan).getDouble()));
  ASSERT_TRUE(std::isnan(ValueId::makeFromDouble(signalingNan).getDouble()));

  // Test that the value of `minPositiveDouble` is correct.
  auto testSmallestNumber = [](double d) {
    ASSERT_EQ(ValueId::makeFromDouble(d).getDouble(), d);
    ASSERT_NE(d / 2, 0.0);
    ASSERT_EQ(ValueId::makeFromDouble(d / 2).getDouble(), 0.0);
  };
  testSmallestNumber(ValueId::minPositiveDouble);
  testSmallestNumber(-ValueId::minPositiveDouble);
}

TEST(ValueId, makeFromInt) {
  for (size_t i = 0; i < 10'000; ++i) {
    auto value = nonOverflowingNBitGenerator();
    auto id = ValueId::makeFromInt(value);
    ASSERT_EQ(id.getDatatype(), Datatype::Int);
    ASSERT_EQ(id.getInt(), value);
  }

  auto testOverflow = [](auto generator) {
    using I = ValueId::IntegerType;
    for (size_t i = 0; i < 10'000; ++i) {
      auto value = generator();
      auto id = ValueId::makeFromInt(value);
      ASSERT_EQ(id.getDatatype(), Datatype::Int);
      ASSERT_EQ(id.getInt(), I::fromNBit(I::toNBit(value)));
      ASSERT_NE(id.getInt(), value);
    }
  };

  testOverflow(overflowingNBitGenerator);
  testOverflow(underflowingNBitGenerator);
}

TEST(ValueId, Indices) {
  auto testRandomIds = [&](auto makeId, auto getFromId, Datatype type) {
    auto testSingle = [&](auto value) {
      auto id = makeId(value);
      ASSERT_EQ(id.getDatatype(), type);
      ASSERT_EQ(std::invoke(getFromId, id), value);
    };
    for (size_t idx = 0; idx < 10'000; ++idx) {
      testSingle(indexGenerator());
    }
    testSingle(0);
    testSingle(ValueId::maxIndex);

    if (type != Datatype::LocalVocabIndex) {
      for (size_t idx = 0; idx < 10'000; ++idx) {
        auto value = invalidIndexGenerator();
        ASSERT_THROW(makeId(value), ValueId::IndexTooLargeException);
        AD_EXPECT_THROW_WITH_MESSAGE(
            makeId(value), ::testing::ContainsRegex("is bigger than"));
      }
    }
  };

  testRandomIds(&makeTextRecordId, &getTextRecordIndex,
                Datatype::TextRecordIndex);
  testRandomIds(&makeVocabId, &getVocabIndex, Datatype::VocabIndex);

  auto localVocabWordToInt = [](const auto& input) {
    return std::atoll(getLocalVocabIndex(input).c_str());
  };
  testRandomIds(&makeLocalVocabId, localVocabWordToInt,
                Datatype::LocalVocabIndex);
  testRandomIds(&makeWordVocabId, &getWordVocabIndex, Datatype::WordVocabIndex);
}

TEST(ValueId, Undefined) {
  auto id = ValueId::makeUndefined();
  ASSERT_EQ(id.getDatatype(), Datatype::Undefined);
}

TEST(ValueId, OrderingDifferentDatatypes) {
  auto ids = makeRandomIds();
  std::sort(ids.begin(), ids.end());

  auto compareByDatatypeAndIndexTypes = [](ValueId a, ValueId b) {
    return a.getDatatype() < b.getDatatype();
  };
  ASSERT_TRUE(
      std::is_sorted(ids.begin(), ids.end(), compareByDatatypeAndIndexTypes));
}

TEST(ValueId, IndexOrdering) {
  auto testOrder = [](auto makeIdFromIndex, auto getIndexFromId) {
    std::vector<ValueId> ids;
    addIdsFromGenerator(indexGenerator, makeIdFromIndex, ids);
    std::vector<std::invoke_result_t<decltype(getIndexFromId), ValueId>>
        indices;
    for (auto id : ids) {
      indices.push_back(std::invoke(getIndexFromId, id));
    }

    std::sort(ids.begin(), ids.end());
    std::sort(indices.begin(), indices.end());

    for (size_t i = 0; i < ids.size(); ++i) {
      ASSERT_EQ(std::invoke(getIndexFromId, ids[i]), indices[i]);
    }
  };

  testOrder(&makeVocabId, &getVocabIndex);
  testOrder(&makeLocalVocabId, &getLocalVocabIndex);
  testOrder(&makeWordVocabId, &getWordVocabIndex);
  testOrder(&makeTextRecordId, &getTextRecordIndex);
}

TEST(ValueId, DoubleOrdering) {
  auto ids = makeRandomDoubleIds();
  std::vector<double> doubles;
  doubles.reserve(ids.size());
  for (auto id : ids) {
    doubles.push_back(id.getDouble());
  }
  std::sort(ids.begin(), ids.end());

  // The sorting of `double`s is broken as soon as NaNs are present. We remove
  // the NaNs from the `double`s.
  std::erase_if(doubles, [](double d) { return std::isnan(d); });
  std::sort(doubles.begin(), doubles.end());

  // When sorting ValueIds that hold doubles, the NaN values form a contiguous
  // range.
  auto beginOfNans = std::find_if(ids.begin(), ids.end(), [](const auto& id) {
    return std::isnan(id.getDouble());
  });
  auto endOfNans = std::find_if(ids.rbegin(), ids.rend(), [](const auto& id) {
                     return std::isnan(id.getDouble());
                   }).base();
  for (auto it = beginOfNans; it < endOfNans; ++it) {
    ASSERT_TRUE(std::isnan(it->getDouble()));
  }

  // The NaN values are sorted directly after positive infinity.
  ASSERT_EQ((beginOfNans - 1)->getDouble(),
            std::numeric_limits<double>::infinity());
  // Delete the NaN values without changing the order of all other types.
  ids.erase(beginOfNans, endOfNans);

  // In `ids` the negative number stand AFTER the positive numbers because of
  // the bitOrdering. First rotate the negative numbers to the beginning.
  auto doubleIdIsNegative = [](ValueId id) {
    auto bits = std::bit_cast<uint64_t>(id.getDouble());
    return bits & ad_utility::bitMaskForHigherBits(1);
  };
  auto beginOfNegatives =
      std::find_if(ids.begin(), ids.end(), doubleIdIsNegative);
  auto endOfNegatives = std::rotate(ids.begin(), beginOfNegatives, ids.end());

  // The negative numbers now come before the positive numbers, but the are
  // ordered in descending instead of ascending order, reverse them.
  std::reverse(ids.begin(), endOfNegatives);

  // After these two transformations (switch positive and negative range,
  // reverse negative range) the `ids` are sorted in exactly the same order as
  // the `doubles`.
  for (size_t i = 0; i < ids.size(); ++i) {
    auto doubleTruncated = ValueId::makeFromDouble(doubles[i]).getDouble();
    ASSERT_EQ(ids[i].getDouble(), doubleTruncated);
  }
}

TEST(ValueId, SignedIntegerOrdering) {
  std::vector<ValueId> ids;
  addIdsFromGenerator(nonOverflowingNBitGenerator, &ValueId::makeFromInt, ids);
  std::vector<int64_t> integers;
  integers.reserve(ids.size());
  for (auto id : ids) {
    integers.push_back(id.getInt());
  }

  std::sort(ids.begin(), ids.end());
  std::sort(integers.begin(), integers.end());

  // The negative integers stand after the positive integers, so we have to
  // switch these ranges.
  auto beginOfNegative = std::find_if(
      ids.begin(), ids.end(), [](ValueId id) { return id.getInt() < 0; });
  std::rotate(ids.begin(), beginOfNegative, ids.end());

  // Now `integers` and `ids` should be in the same order
  for (size_t i = 0; i < ids.size(); ++i) {
    ASSERT_EQ(ids[i].getInt(), integers[i]);
  }
}

TEST(ValueId, Serialization) {
  auto ids = makeRandomIds();

  for (auto id : ids) {
    ad_utility::serialization::ByteBufferWriteSerializer writer;
    writer << id;
    ad_utility::serialization::ByteBufferReadSerializer reader{
        std::move(writer).data()};
    ValueId serializedId;
    reader >> serializedId;
    ASSERT_EQ(id, serializedId);
  }
}

TEST(ValueId, Hashing) {
  auto ids = makeRandomIds();
  ad_utility::HashSet<ValueId> idsWithoutDuplicates;
  for (size_t i = 0; i < 2; ++i) {
    for (auto id : ids) {
      idsWithoutDuplicates.insert(id);
    }
  }
  std::vector<ValueId> idsWithoutDuplicatesAsVector(
      idsWithoutDuplicates.begin(), idsWithoutDuplicates.end());

  std::sort(idsWithoutDuplicatesAsVector.begin(),
            idsWithoutDuplicatesAsVector.end());
  std::sort(ids.begin(), ids.end());
  ids.erase(std::unique(ids.begin(), ids.end()), ids.end());

  ASSERT_EQ(ids, idsWithoutDuplicatesAsVector);
}

TEST(ValueId, toDebugString) {
  auto test = [](ValueId id, std::string_view expected) {
    std::stringstream stream;
    stream << id;
    ASSERT_EQ(stream.str(), expected);
  };
<<<<<<< HEAD
  test(ValueId::makeUndefined(), "U:xx");
  test(ValueId::makeFromInt(-42), "I:-42");
  test(ValueId::makeFromDouble(42.0), "D:42.000000");
  test(ValueId::makeFromBool(false), "B:false");
  test(ValueId::makeFromBool(true), "B:true");
  test(makeVocabId(15), "V:15");
  test(makeLocalVocabId(25), "L:25");
  test(makeTextRecordId(37), "T:37");
  test(makeWordVocabId(42), "W:42");
=======
  test(ValueId::makeUndefined(), "Undefined:Undefined");
  test(ValueId::makeFromInt(-42), "Int:-42");
  test(ValueId::makeFromDouble(42.0), "Double:42.000000");
  test(ValueId::makeFromBool(false), "Bool:false");
  test(ValueId::makeFromBool(true), "Bool:true");
  test(makeVocabId(15), "VocabIndex:15");
  StringAligned16 str{"SomeValue"};
  test(ValueId::makeFromLocalVocabIndex(&str), "LocalVocabIndex:SomeValue");
  test(makeTextRecordId(37), "TextRecordIndex:37");
  test(makeWordVocabId(42), "WordVocabIndex:42");
  test(makeBlankNodeId(27), "BlankNodeIndex:27");
>>>>>>> 07a42ef9
  test(ValueId::makeFromDate(
           DateOrLargeYear{123456, DateOrLargeYear::Type::Year}),
       "D:123456");
  // make an ID with an invalid datatype
  ASSERT_ANY_THROW(test(ValueId::max(), "blim"));
}

TEST(ValueId, InvalidDatatypeEnumValue) {
  ASSERT_ANY_THROW(toString(static_cast<Datatype>(2345)));
}

TEST(ValueId, TriviallyCopyable) {
  static_assert(std::is_trivially_copyable_v<ValueId>);
}<|MERGE_RESOLUTION|>--- conflicted
+++ resolved
@@ -289,29 +289,17 @@
     stream << id;
     ASSERT_EQ(stream.str(), expected);
   };
-<<<<<<< HEAD
   test(ValueId::makeUndefined(), "U:xx");
   test(ValueId::makeFromInt(-42), "I:-42");
   test(ValueId::makeFromDouble(42.0), "D:42.000000");
   test(ValueId::makeFromBool(false), "B:false");
   test(ValueId::makeFromBool(true), "B:true");
   test(makeVocabId(15), "V:15");
-  test(makeLocalVocabId(25), "L:25");
+  StringAligned16 str{"SomeValue"};
+  test(ValueId::makeFromLocalVocabIndex(&str), "L:SomeValue");
   test(makeTextRecordId(37), "T:37");
   test(makeWordVocabId(42), "W:42");
-=======
-  test(ValueId::makeUndefined(), "Undefined:Undefined");
-  test(ValueId::makeFromInt(-42), "Int:-42");
-  test(ValueId::makeFromDouble(42.0), "Double:42.000000");
-  test(ValueId::makeFromBool(false), "Bool:false");
-  test(ValueId::makeFromBool(true), "Bool:true");
-  test(makeVocabId(15), "VocabIndex:15");
-  StringAligned16 str{"SomeValue"};
-  test(ValueId::makeFromLocalVocabIndex(&str), "LocalVocabIndex:SomeValue");
-  test(makeTextRecordId(37), "TextRecordIndex:37");
-  test(makeWordVocabId(42), "WordVocabIndex:42");
-  test(makeBlankNodeId(27), "BlankNodeIndex:27");
->>>>>>> 07a42ef9
+  test(makeBlankNodeId(27), "B:27");
   test(ValueId::makeFromDate(
            DateOrLargeYear{123456, DateOrLargeYear::Type::Year}),
        "D:123456");
