--- conflicted
+++ resolved
@@ -217,17 +217,6 @@
     auto& index = qec->getIndex();
     DeltaTriples deltaTriples{index};
     auto pqs = SparqlParser::parseUpdate(update);
-<<<<<<< HEAD
-    EXPECT_THAT(pqs, testing::SizeIs(1));
-    auto pq = std::move(pqs[0]);
-    QueryPlanner qp{qec, sharedHandle};
-    const auto qet = qp.createExecutionTree(pq);
-    ad_utility::timer::TimeTracer tracer(
-        "ExecuteUpdate::computeGraphUpdateQuads tracer");
-    UpdateMetadata metadata;
-    return ExecuteUpdate::computeGraphUpdateQuads(
-        qec->getIndex(), pq, qet, sharedHandle, metadata, tracer);
-=======
     std::vector<std::pair<ExecuteUpdate::IdTriplesAndLocalVocab,
                           ExecuteUpdate::IdTriplesAndLocalVocab>>
         results;
@@ -235,13 +224,18 @@
       QueryPlanner qp{qec, sharedHandle};
       const auto qet = qp.createExecutionTree(pq);
       UpdateMetadata metadata;
+      ad_utility::timer::TimeTracer tracer1(
+          "ExecuteUpdate::computeGraphUpdateQuads tracer");
       results.push_back(ExecuteUpdate::computeGraphUpdateQuads(
-          index, pq, qet, sharedHandle, metadata));
-      ExecuteUpdate::executeUpdate(index, pq, qet, deltaTriples, sharedHandle);
+          index, pq, qet, sharedHandle, metadata, tracer1));
+      ad_utility::timer::TimeTracer tracer2(
+          "ExecuteUpdate::executeUpdate tracer");
+      ExecuteUpdate::executeUpdate(index, pq, qet, deltaTriples, sharedHandle,
+                                   tracer2);
     }
     return results;
->>>>>>> 4ea0154d
-  };
+  };
+
   auto expectComputeGraphUpdateQuads =
       [&executeComputeGraphUpdateQuads](
           const std::string& update,
@@ -270,6 +264,7 @@
         EXPECT_THAT(graphUpdateQuads,
                     testing::ElementsAreArray(transformedMatchers));
       };
+
   auto expectComputeGraphUpdateQuadsFails =
       [&executeComputeGraphUpdateQuads](
           const std::string& update,
