// Copyright 2024, University of Freiburg,
// Chair of Algorithms and Data Structures.
// Author: Julian Mundhahs (mundhahj@tf.uni-freiburg.de)

#include <gmock/gmock.h>
#include <gtest/gtest.h>

#include "DeltaTriplesTestHelpers.h"
#include "QueryPlannerTestHelpers.h"
#include "engine/ExecuteUpdate.h"
#include "index/IndexImpl.h"
#include "parser/sparqlParser/SparqlQleverVisitor.h"
#include "util/GTestHelpers.h"
#include "util/IdTableHelpers.h"
#include "util/IndexTestHelpers.h"

using namespace deltaTriplesTestHelpers;

auto V = [](const uint64_t index) {
  return Id::makeFromVocabIndex(VocabIndex::make(index));
};

// `ExecuteUpdate::IdOrVariableIndex` extended by `LiteralOrIri` which denotes
// an entry from the local vocab.
using TripleComponentT =
    std::variant<Id, ColumnIndex, ad_utility::triple_component::LiteralOrIri>;

// A matcher that never matches and outputs the given message.
MATCHER_P(AlwaysFalse, msg, "") {
  (void)arg;  // avoid compiler warning for unused value.
  *result_listener << msg;
  return false;
}

// Test the `ExecuteUpdate::executeUpdate` method. These tests run on the
// default dataset defined in `IndexTestHelpers::makeTestIndex`.
TEST(ExecuteUpdate, executeUpdate) {
  // Perform the given `update` and store result in given `deltaTriples`.
<<<<<<< HEAD
  auto expectExecuteUpdateHelper = [&qec, &index](const std::string& update,
                                                  DeltaTriples& deltaTriples) {
    const auto sharedHandle =
        std::make_shared<ad_utility::CancellationHandle<>>();
    const std::vector<DatasetClause> datasets = {};
    auto pqs = SparqlParser::parseUpdate(update);
    for (auto& pq : pqs) {
      QueryPlanner qp{qec, sharedHandle};
      const auto qet = qp.createExecutionTree(pq);
      ExecuteUpdate::executeUpdate(index, pq, qet, deltaTriples, sharedHandle);
    }
  };
=======
  auto expectExecuteUpdateHelper =
      [](const std::string& update, QueryExecutionContext& qec, Index& index) {
        const auto sharedHandle =
            std::make_shared<ad_utility::CancellationHandle<>>();
        const std::vector<DatasetClause> datasets = {};
        auto pqs = SparqlParser::parseUpdate(update);
        for (auto& pq : pqs) {
          QueryPlanner qp{&qec, sharedHandle};
          const auto qet = qp.createExecutionTree(pq);
          index.deltaTriplesManager().modify<void>(
              [&index, &pq, &qet, &sharedHandle](DeltaTriples& deltaTriples) {
                ExecuteUpdate::executeUpdate(index, pq, qet, deltaTriples,
                                             sharedHandle);
              });
          qec.updateLocatedTriplesSnapshot();
        }
      };
>>>>>>> 604ba7bc
  // Execute the given `update` and check that the delta triples are correct.
  auto expectExecuteUpdate =
      [&expectExecuteUpdateHelper](
          const std::string& update,
          const testing::Matcher<const DeltaTriples&>& deltaTriplesMatcher,
          source_location sourceLocation = source_location::current()) {
        auto l = generateLocationTrace(sourceLocation);
        Index index = ad_utility::testing::makeTestIndex(
            "ExecuteUpdate_executeUpdate",
            ad_utility::testing::TestIndexConfig());
        QueryResultCache cache = QueryResultCache();
        QueryExecutionContext qec(index, &cache,
                                  ad_utility::testing::makeAllocator(
                                      ad_utility::MemorySize::megabytes(100)),
                                  SortPerformanceEstimator{});
        expectExecuteUpdateHelper(update, qec, index);
        index.deltaTriplesManager().modify<void>(
            [&deltaTriplesMatcher](DeltaTriples& deltaTriples) {
              EXPECT_THAT(deltaTriples, deltaTriplesMatcher);
            });
      };
  // Execute the given `update` and check that it fails with the given message.
  auto expectExecuteUpdateFails =
      [&expectExecuteUpdateHelper](
          const std::string& update,
          const testing::Matcher<const std::string&>& messageMatcher,
          source_location sourceLocation = source_location::current()) {
        auto l = generateLocationTrace(sourceLocation);
        Index index = ad_utility::testing::makeTestIndex(
            "ExecuteUpdate_executeUpdate",
            ad_utility::testing::TestIndexConfig());
        QueryResultCache cache = QueryResultCache();
        QueryExecutionContext qec(index, &cache,
                                  ad_utility::testing::makeAllocator(
                                      ad_utility::MemorySize::megabytes(100)),
                                  SortPerformanceEstimator{});

        AD_EXPECT_THROW_WITH_MESSAGE(
            expectExecuteUpdateHelper(update, qec, index), messageMatcher);
      };
  // Now the actual tests.
  expectExecuteUpdate("INSERT DATA { <s> <p> <o> . }", NumTriples(1, 0, 1));
  expectExecuteUpdate("DELETE DATA { <z> <label> \"zz\"@en }",
                      NumTriples(0, 1, 1));
  expectExecuteUpdate(
      "DELETE { ?s <is-a> ?o } INSERT { <a> <b> <c> } WHERE { ?s <is-a> ?o }",
      NumTriples(1, 2, 3));
  expectExecuteUpdate(
      "DELETE { <a> <b> <c> } INSERT { <a> <b> <c> } WHERE { ?s <is-a> ?o }",
      NumTriples(1, 0, 1));
  expectExecuteUpdate(
      "DELETE { ?s <is-a> ?o } INSERT { ?s <is-a> ?o } WHERE { ?s <is-a> ?o }",
      NumTriples(2, 0, 2));
  expectExecuteUpdate("DELETE WHERE { ?s ?p ?o }", NumTriples(0, 8, 8));
  expectExecuteUpdateFails(
      "SELECT * WHERE { ?s ?p ?o }",
<<<<<<< HEAD
      testing::HasSubstr(
          R"(Invalid SPARQL query: Token "SELECT": mismatched input 'SELECT')"));
  expectExecuteUpdate("CLEAR SILENT GRAPH <x>", NumTriples(0, 0, 0));
  expectExecuteUpdate("CLEAR DEFAULT", NumTriples(0, 8, 8));
  expectExecuteUpdate("CLEAR SILENT NAMED", NumTriples(0, 0, 0));
  expectExecuteUpdate("CLEAR ALL", NumTriples(0, 8, 8));
  expectExecuteUpdate("DROP GRAPH <x>", NumTriples(0, 0, 0));
  expectExecuteUpdate("DROP SILENT DEFAULT", NumTriples(0, 8, 8));
  expectExecuteUpdate("DROP NAMED", NumTriples(0, 0, 0));
  expectExecuteUpdate("DROP SILENT ALL", NumTriples(0, 8, 8));
  expectExecuteUpdate("ADD <x> TO <x>", NumTriples(0, 0, 0));
  expectExecuteUpdate("ADD SILENT <x> TO DEFAULT", NumTriples(0, 0, 0));
  expectExecuteUpdate("ADD DEFAULT TO <x>", NumTriples(8, 0, 8));
  expectExecuteUpdate("ADD SILENT DEFAULT TO DEFAULT", NumTriples(0, 0, 0));
  expectExecuteUpdate("MOVE SILENT DEFAULT TO DEFAULT", NumTriples(0, 0, 0));
  expectExecuteUpdate("MOVE GRAPH <x> TO <x>", NumTriples(0, 0, 0));
  expectExecuteUpdate("MOVE <x> TO DEFAULT", NumTriples(0, 8, 8));
  expectExecuteUpdate("MOVE DEFAULT TO GRAPH <x>", NumTriples(8, 8, 16));
  expectExecuteUpdate("COPY DEFAULT TO <x>", NumTriples(8, 0, 8));
  expectExecuteUpdate("COPY DEFAULT TO DEFAULT", NumTriples(0, 0, 0));
  expectExecuteUpdate("COPY <x> TO DEFAULT", NumTriples(0, 8, 8));
  expectExecuteUpdate("CREATE SILENT GRAPH <x>", NumTriples(0, 0, 0));
  expectExecuteUpdate("CREATE GRAPH <y>", NumTriples(0, 0, 0));
=======
      testing::HasSubstr(
          R"(Invalid SPARQL query: Token "SELECT": mismatched input 'SELECT')"));
  expectExecuteUpdateFails(
      "CLEAR DEFAULT",
      testing::HasSubstr(
          "Only INSERT/DELETE update operations are currently supported."));
  expectExecuteUpdate(
      "INSERT DATA { <a> <b> <c> }; INSERT DATA { <d> <e> <f> }",
      NumTriples(2, 0, 2));
  expectExecuteUpdate(
      "INSERT DATA { <a> <b> <c> }; INSERT DATA { <a> <b> <c> }",
      NumTriples(1, 0, 1));
  expectExecuteUpdate(
      "INSERT DATA { <a> <b> <c> }; DELETE DATA { <a> <b> <c> }",
      NumTriples(0, 1, 1));
  expectExecuteUpdate("INSERT DATA { <a> <b> <c> }; DELETE WHERE { ?s ?p ?o }",
                      NumTriples(0, 9, 9));
>>>>>>> 604ba7bc
}

// _____________________________________________________________________________
TEST(ExecuteUpdate, computeGraphUpdateQuads) {
  // For each test suite the `qec` and the `defaultGraphId` have to be set
  // according to the current index. They must be set before any test can be
  // run.
  QueryExecutionContext* qec = nullptr;
  Id defaultGraphId = Id::makeUndefined();

  using namespace ::testing;
  auto IdTriple = [&defaultGraphId](const Id s, const Id p, const Id o,
                                    const std::optional<Id> graph =
                                        std::nullopt) -> ::IdTriple<> {
    return ::IdTriple({s, p, o, graph.value_or(defaultGraphId)});
  };

  auto executeComputeGraphUpdateQuads = [&qec](const std::string& update) {
    const auto sharedHandle =
        std::make_shared<ad_utility::CancellationHandle<>>();
    const std::vector<DatasetClause> datasets = {};
<<<<<<< HEAD
    auto& index = qec->getIndex();
    DeltaTriples deltaTriples{index};
    auto pqs = SparqlParser::parseUpdate(update);
    std::vector<std::pair<ExecuteUpdate::IdTriplesAndLocalVocab,
                          ExecuteUpdate::IdTriplesAndLocalVocab>>
        results;
    for (auto& pq : pqs) {
      QueryPlanner qp{qec, sharedHandle};
      const auto qet = qp.createExecutionTree(pq);
      UpdateMetadata metadata;
      results.push_back(ExecuteUpdate::computeGraphUpdateQuads(
          index, pq, qet, sharedHandle, metadata));
      ExecuteUpdate::executeUpdate(index, pq, qet, deltaTriples, sharedHandle);
    }
    return results;
=======
    auto pqs = SparqlParser::parseUpdate(update);
    EXPECT_THAT(pqs, testing::SizeIs(1));
    auto pq = std::move(pqs[0]);
    QueryPlanner qp{qec, sharedHandle};
    const auto qet = qp.createExecutionTree(pq);
    UpdateMetadata metadata;
    return ExecuteUpdate::computeGraphUpdateQuads(qec->getIndex(), pq, qet,
                                                  sharedHandle, metadata);
>>>>>>> 604ba7bc
  };
  auto expectComputeGraphUpdateQuads =
      [&executeComputeGraphUpdateQuads](
          const std::string& update,
          const Matcher<const std::vector<::IdTriple<>>&>& toInsertMatcher,
          const Matcher<const std::vector<::IdTriple<>>&>& toDeleteMatcher,
          source_location sourceLocation = source_location::current()) {
        auto l = generateLocationTrace(sourceLocation);
        auto graphUpdateQuads = executeComputeGraphUpdateQuads(update);
        // Some operations are translated to multiple updates in qlever. We only
        // care about the end effect here and not the break-down.
        std::vector<::IdTriple<>> insertions;
        std::vector<::IdTriple<>> deletions;
        for (auto& updateQuads : graphUpdateQuads) {
          ad_utility::appendVector(insertions, updateQuads.first.idTriples_);
          ad_utility::appendVector(deletions, updateQuads.second.idTriples_);
        }
        EXPECT_THAT(insertions, toInsertMatcher);
        EXPECT_THAT(deletions, toDeleteMatcher);
      };
  auto expectComputeGraphUpdateQuadsFails =
      [&executeComputeGraphUpdateQuads](
          const std::string& update,
          const Matcher<const std::string&>& messageMatcher,
          source_location sourceLocation = source_location::current()) {
        auto l = generateLocationTrace(sourceLocation);
        AD_EXPECT_THROW_WITH_MESSAGE(executeComputeGraphUpdateQuads(update),
                                     messageMatcher);
      };
  {
    // These tests run on the default dataset defined in
    // `IndexTestHelpers::makeTestIndex`.
    qec = ad_utility::testing::getQec(std::nullopt);
    auto Id = ad_utility::testing::makeGetId(qec->getIndex());
    defaultGraphId = Id(std::string{DEFAULT_GRAPH_IRI});

    LocalVocab localVocab;
    auto LVI = [&localVocab](const std::string& iri) {
      return Id::makeFromLocalVocabIndex(
          localVocab.getIndexAndAddIfNotContained(LocalVocabEntry(
              ad_utility::triple_component::Iri::fromIriref(iri))));
    };

    expectComputeGraphUpdateQuads(
        "INSERT DATA { <s> <p> <o> . }",
        ElementsAreArray({IdTriple(LVI("<s>"), LVI("<p>"), LVI("<o>"))}),
        IsEmpty());
    expectComputeGraphUpdateQuads(
        "DELETE DATA { <z> <label> \"zz\"@en }", IsEmpty(),
        ElementsAreArray(
            {IdTriple(Id("<z>"), Id("<label>"), Id("\"zz\"@en"))}));
    expectComputeGraphUpdateQuads(
        "DELETE { ?s <is-a> ?o } INSERT { <s> <p> <o> } WHERE { ?s <is-a> ?o }",
        ElementsAreArray({IdTriple(LVI("<s>"), LVI("<p>"), LVI("<o>"))}),
        ElementsAreArray({IdTriple(Id("<x>"), Id("<is-a>"), Id("<y>")),
                          IdTriple(Id("<y>"), Id("<is-a>"), Id("<x>"))}));
    expectComputeGraphUpdateQuads(
        "DELETE { <s> <p> <o> } INSERT { <s> <p> <o> } WHERE { ?s <is-a> ?o }",
        ElementsAreArray({IdTriple(LVI("<s>"), LVI("<p>"), LVI("<o>"))}),
        IsEmpty());
    expectComputeGraphUpdateQuads(
        "DELETE { ?s <is-a> ?o } INSERT { ?s <is-a> ?o } WHERE { ?s <is-a> ?o "
        "}",
        {ElementsAreArray({IdTriple(Id("<x>"), Id("<is-a>"), Id("<y>")),
                           IdTriple(Id("<y>"), Id("<is-a>"), Id("<x>"))})},
        {IsEmpty()});
    auto allTriplesWith = [&Id,
                           &IdTriple](std::optional<::Id> g = std::nullopt) {
      return std::vector{IdTriple(Id("<x>"), Id("<label>"), Id("\"alpha\""), g),
                         IdTriple(Id("<x>"), Id("<label>"), Id("\"älpha\""), g),
                         IdTriple(Id("<x>"), Id("<label>"), Id("\"A\""), g),
                         IdTriple(Id("<x>"), Id("<label>"), Id("\"Beta\""), g),
                         IdTriple(Id("<x>"), Id("<is-a>"), Id("<y>"), g),
                         IdTriple(Id("<y>"), Id("<is-a>"), Id("<x>"), g),
                         IdTriple(Id("<z>"), Id("<label>"), Id("\"zz\"@en"), g),
                         IdTriple(Id("<zz>"), Id("<label>"), Id("<zz>"), g)};
    };
    auto allTriples = UnorderedElementsAreArray(allTriplesWith(std::nullopt));
    expectComputeGraphUpdateQuads("DELETE WHERE { ?s ?p ?o }", IsEmpty(),
                                  allTriples);
    expectComputeGraphUpdateQuadsFails(
        "SELECT * WHERE { ?s ?p ?o }",
<<<<<<< HEAD
        HasSubstr("Assertion `query.hasUpdateClause()` failed."));
    expectComputeGraphUpdateQuads("CLEAR DEFAULT", IsEmpty(), allTriples);
    expectComputeGraphUpdateQuads("CLEAR GRAPH <x>", IsEmpty(), IsEmpty());
    expectComputeGraphUpdateQuads("CLEAR NAMED", IsEmpty(), IsEmpty());
    expectComputeGraphUpdateQuads("CLEAR ALL", IsEmpty(), allTriples);
    expectComputeGraphUpdateQuads("DROP DEFAULT", IsEmpty(), allTriples);
    expectComputeGraphUpdateQuads("DROP GRAPH <x>", IsEmpty(), IsEmpty());
    expectComputeGraphUpdateQuads("DROP NAMED", IsEmpty(), IsEmpty());
    expectComputeGraphUpdateQuads("DROP ALL", IsEmpty(), allTriples);
    expectComputeGraphUpdateQuads(
        "ADD DEFAULT TO GRAPH <x>",
        UnorderedElementsAreArray(allTriplesWith(Id("<x>"))), IsEmpty());
    expectComputeGraphUpdateQuads("ADD <x> TO DEFAULT", IsEmpty(), IsEmpty());
    expectComputeGraphUpdateQuads("MOVE DEFAULT TO DEFAULT", IsEmpty(),
                                  IsEmpty());
    expectComputeGraphUpdateQuads("MOVE <x> TO GRAPH <x>", IsEmpty(),
                                  IsEmpty());
    expectComputeGraphUpdateQuads(
        "MOVE DEFAULT TO <y>",
        UnorderedElementsAreArray(allTriplesWith(Id("<y>"))), allTriples);
    expectComputeGraphUpdateQuads("MOVE GRAPH <y> TO DEFAULT", IsEmpty(),
                                  allTriples);
    expectComputeGraphUpdateQuads(
        "COPY DEFAULT TO GRAPH <x>",
        UnorderedElementsAreArray(allTriplesWith(Id("<x>"))), IsEmpty());
    expectComputeGraphUpdateQuads("CREATE GRAPH <x>", IsEmpty(), IsEmpty());
    expectComputeGraphUpdateQuads("CREATE GRAPH <foo>", IsEmpty(), IsEmpty());
=======
        HasSubstr(
            R"(Invalid SPARQL query: Token "SELECT": mismatched input 'SELECT')"));
    expectComputeGraphUpdateQuadsFails(
        "CLEAR DEFAULT",
        HasSubstr(
            "Only INSERT/DELETE update operations are currently supported."));
>>>>>>> 604ba7bc
  }
  {
    // An Index with Quads/triples that are not in the default graph.
    ad_utility::testing::TestIndexConfig config{
        "<a> <a> <a> <a> . <b> <b> <b> <b> . <c> <c> <c> <c> . <d> <d> <d> ."};
    config.indexType = qlever::Filetype::NQuad;
    qec = ad_utility::testing::getQec(std::move(config));
    auto Id = ad_utility::testing::makeGetId(qec->getIndex());
    auto QuadFrom = [&IdTriple](const ::Id& id) {
      return IdTriple(id, id, id, id);
    };
    defaultGraphId = Id(std::string{DEFAULT_GRAPH_IRI});

    expectComputeGraphUpdateQuads("DELETE WHERE { GRAPH <a> { ?s ?p ?o } }",
                                  IsEmpty(),
                                  ElementsAreArray({QuadFrom(Id("<a>"))}));
    expectComputeGraphUpdateQuads("DELETE WHERE { GRAPH ?g { <a> <a> <a> } }",
                                  IsEmpty(),
                                  ElementsAreArray({QuadFrom(Id("<a>"))}));
    expectComputeGraphUpdateQuads(
        "DELETE WHERE { GRAPH ?g { ?s ?p ?o } }", IsEmpty(),
        ElementsAreArray(
            {QuadFrom(Id("<a>")), QuadFrom(Id("<b>")), QuadFrom(Id("<c>")),
             IdTriple(Id("<d>"), Id("<d>"), Id("<d>"), defaultGraphId)}));
    // TODO<qup42>: the second triple is technically not correct. the funky
    // behaviour is caused by the default query graph being the union graph.
    expectComputeGraphUpdateQuads(
        "DELETE WHERE { GRAPH <a> { ?s ?p ?o } . ?s ?p ?o }", IsEmpty(),
        ElementsAreArray(
            {QuadFrom(Id("<a>")), IdTriple(Id("<a>"), Id("<a>"), Id("<a>"))}));
  }
}

// _____________________________________________________________________________
TEST(ExecuteUpdate, transformTriplesTemplate) {
  // Create an index for testing.
  const auto qec = ad_utility::testing::getQec("<bar> <bar> \"foo\"");
  const Index& index = qec->getIndex();
  // We need a non-const vocab for the test.
  auto& vocab = const_cast<Index::Vocab&>(index.getVocab());

  // Helpers
  using namespace ::testing;
  const auto Id = ad_utility::testing::makeGetId(index);
  using Graph = SparqlTripleSimpleWithGraph::Graph;
  using LocalVocab = ad_utility::triple_component::LiteralOrIri;
  auto defaultGraphId = Id(std::string{DEFAULT_GRAPH_IRI});
  auto Iri = [](const std::string& iri) {
    return ad_utility::triple_component::Iri::fromIriref(iri);
  };
  auto Literal = [](const std::string& literal) {
    return ad_utility::triple_component::Literal::fromStringRepresentation(
        literal);
  };
  // Matchers
  using MatcherType = Matcher<const ExecuteUpdate::IdOrVariableIndex&>;
  auto TripleComponentMatcher = [](const ::LocalVocab& localVocab,
                                   TripleComponentT component) -> MatcherType {
    return std::visit(
        ad_utility::OverloadCallOperator{
            [](const ::Id& id) -> MatcherType {
              return VariantWith<::Id>(Eq(id));
            },
            [](const ColumnIndex& index) -> MatcherType {
              return VariantWith<ColumnIndex>(Eq(index));
            },
            [&localVocab](
                const ad_utility::triple_component::LiteralOrIri& literalOrIri)
                -> MatcherType {
              const auto lviOpt = localVocab.getIndexOrNullopt(literalOrIri);
              if (!lviOpt) {
                return AlwaysFalse(
                    absl::StrCat(literalOrIri.toStringRepresentation(),
                                 " not in local vocab"));
              }
              const auto id = Id::makeFromLocalVocabIndex(lviOpt.value());
              return VariantWith<::Id>(
                  AD_PROPERTY(Id, getBits, Eq(id.getBits())));
            }},
        component);
  };
  auto expectTransformTriplesTemplate =
      [&vocab, &TripleComponentMatcher](
          const VariableToColumnMap& variableColumns,
          std::vector<SparqlTripleSimpleWithGraph>&& triples,
          const std::vector<std::array<TripleComponentT, 4>>&
              expectedTransformedTriples) {
        auto [transformedTriples, localVocab] =
            ExecuteUpdate::transformTriplesTemplate(vocab, variableColumns,
                                                    std::move(triples));
        const auto transformedTriplesMatchers = ad_utility::transform(
            expectedTransformedTriples,
            [&localVocab, &TripleComponentMatcher](const auto& expectedTriple) {
              return ElementsAre(
                  TripleComponentMatcher(localVocab, expectedTriple.at(0)),
                  TripleComponentMatcher(localVocab, expectedTriple.at(1)),
                  TripleComponentMatcher(localVocab, expectedTriple.at(2)),
                  TripleComponentMatcher(localVocab, expectedTriple.at(3)));
            });
        EXPECT_THAT(transformedTriples,
                    ElementsAreArray(transformedTriplesMatchers));
      };
  auto expectTransformTriplesTemplateFails =
      [&vocab](const VariableToColumnMap& variableColumns,
               std::vector<SparqlTripleSimpleWithGraph>&& triples,
               const Matcher<const std::string&>& messageMatcher) {
        AD_EXPECT_THROW_WITH_MESSAGE(
            ExecuteUpdate::transformTriplesTemplate(vocab, variableColumns,
                                                    std::move(triples)),
            messageMatcher);
      };
  // Transforming an empty vector of template results in no `TransformedTriple`s
  // and leaves the `LocalVocab` empty.
  expectTransformTriplesTemplate({}, {}, {});
  // Resolve a `SparqlTripleSimpleWithGraph` without variables.
  expectTransformTriplesTemplate(
      {},
      {SparqlTripleSimpleWithGraph{Literal("\"foo\""), Iri("<bar>"),
                                   Literal("\"foo\""), Graph{}}},
      {{Id("\"foo\""), Id("<bar>"), Id("\"foo\""), defaultGraphId}});
  // Literals in the template that are not in the index are added to the
  // `LocalVocab`.
  expectTransformTriplesTemplate(
      {},
      {SparqlTripleSimpleWithGraph{Literal("\"foo\""), Iri("<bar>"),
                                   Literal("\"foo\""), Graph{Iri("<baz>")}}},
      {{Id("\"foo\""), Id("<bar>"), Id("\"foo\""), LocalVocab(Iri("<baz>"))}});
  // A variable in the template (`?f`) is not mapped in the
  // `VariableToColumnMap`.
  expectTransformTriplesTemplateFails(
      {},
      {SparqlTripleSimpleWithGraph{Literal("\"foo\""), Iri("<bar>"),
                                   Variable("?f"), Graph{}}},
      HasSubstr("Assertion `variableColumns.contains(component.getVariable())` "
                "failed."));
  expectTransformTriplesTemplateFails(
      {},
      {SparqlTripleSimpleWithGraph{Literal("\"foo\""), Iri("<bar>"),
                                   Literal("\"foo\""), Graph{Variable("?f")}}},
      HasSubstr("Assertion `variableColumns.contains(var)` failed."));
  // Variables in the template are mapped to their column index.
  expectTransformTriplesTemplate(
      {{Variable("?f"), {0, ColumnIndexAndTypeInfo::PossiblyUndefined}}},
      {SparqlTripleSimpleWithGraph{Literal("\"foo\""), Iri("<bar>"),
                                   Variable("?f"), Graph{}}},
      {{Id("\"foo\""), Id("<bar>"), 0UL, defaultGraphId}});
  expectTransformTriplesTemplate(
      {{Variable("?f"), {0, ColumnIndexAndTypeInfo::PossiblyUndefined}}},
      {SparqlTripleSimpleWithGraph{Literal("\"foo\""), Iri("<bar>"),
                                   Literal("\"foo\""), Graph{Variable("?f")}}},
      {{Id("\"foo\""), Id("<bar>"), Id("\"foo\""), 0UL}});
}

// _____________________________________________________________________________
TEST(ExecuteUpdate, resolveVariable) {
  using namespace ::testing;
  const auto idTable =
      makeIdTableFromVector({{V(0), V(1), V(2)},
                             {V(3), V(4), V(5)},
                             {V(6), Id::makeUndefined(), V(8)}});
  auto resolveVariable =
      std::bind_front(&ExecuteUpdate::resolveVariable, std::cref(idTable));
  EXPECT_THAT(resolveVariable(0, V(10)), Eq(V(10)));
  EXPECT_THAT(resolveVariable(0, 1UL), Eq(V(1)));
  EXPECT_THAT(resolveVariable(1, 1UL), Eq(V(4)));
  EXPECT_THAT(resolveVariable(2, 1UL), Eq(std::nullopt));
  EXPECT_THAT(resolveVariable(2, Id::makeUndefined()), Eq(std::nullopt));
}

// _____________________________________________________________________________
TEST(ExecuteUpdate, computeAndAddQuadsForResultRow) {
  using namespace ::testing;
  const auto idTable =
      makeIdTableFromVector({{V(0), V(1), V(2)},
                             {V(3), V(4), V(5)},
                             {V(6), Id::makeUndefined(), V(8)}});
  auto expectComputeQuads =
      [](const std::vector<ExecuteUpdate::TransformedTriple>& templates,
         const IdTable& idTable, uint64_t rowIdx,
         const Matcher<const std::vector<IdTriple<>>&>& expectedQuads) {
        std::vector<IdTriple<>> result;
        ExecuteUpdate::computeAndAddQuadsForResultRow(templates, result,
                                                      idTable, rowIdx);
        EXPECT_THAT(result, expectedQuads);
      };
  // Compute the quads for an empty template set yields no quads.
  expectComputeQuads({}, idTable, 0, IsEmpty());
  // Compute the quads for template without variables yields the templates
  // unmodified.
  expectComputeQuads({{V(0), V(1), V(2), V(3)}}, idTable, 0,
                     ElementsAreArray({IdTriple{{V(0), V(1), V(2), V(3)}}}));
  expectComputeQuads({{V(0), V(1), V(2), V(3)}}, idTable, 1,
                     ElementsAreArray({IdTriple{{V(0), V(1), V(2), V(3)}}}));
  // The variables in templates are resolved to the value of the variable in the
  // specified row of the result.
  expectComputeQuads({{0UL, V(1), 1UL, V(3)}}, idTable, 0,
                     ElementsAreArray({IdTriple{{V(0), V(1), V(1), V(3)}}}));
  expectComputeQuads({{0UL, V(1), 1UL, V(3)}}, idTable, 1,
                     ElementsAreArray({IdTriple{{V(3), V(1), V(4), V(3)}}}));
  // Quads with undefined IDs cannot be stored and are not returned.
  expectComputeQuads({{0UL, V(1), 1UL, V(3)}}, idTable, 2, IsEmpty());
  expectComputeQuads({{V(0), V(1), Id::makeUndefined(), V(3)}}, idTable, 0,
                     IsEmpty());
  // Some extra cases to cover all branches.
  expectComputeQuads({{Id::makeUndefined(), V(1), V(2), V(3)}}, idTable, 0,
                     IsEmpty());
  expectComputeQuads({{V(0), Id::makeUndefined(), V(2), V(3)}}, idTable, 0,
                     IsEmpty());
  expectComputeQuads({{V(0), V(1), V(2), Id::makeUndefined()}}, idTable, 0,
                     IsEmpty());
  // All the templates are evaluated for the specified row of the result.
  expectComputeQuads({{0UL, V(1), 1UL, V(3)}, {V(0), 1UL, 2UL, V(3)}}, idTable,
                     0,
                     ElementsAreArray({IdTriple{{V(0), V(1), V(1), V(3)}},
                                       IdTriple{{V(0), V(1), V(2), V(3)}}}));
}

TEST(ExecuteUpdate, sortAndRemoveDuplicates) {
  auto expect = [](std::vector<IdTriple<>> input,
                   const std::vector<IdTriple<>>& expected,
                   source_location l = source_location::current()) {
    auto trace = generateLocationTrace(l);
    ExecuteUpdate::sortAndRemoveDuplicates(input);
    EXPECT_THAT(input, testing::ElementsAreArray(expected));
  };
  auto IdTriple = [&](uint64_t s, uint64_t p, uint64_t o, uint64_t g = 0) {
    return ::IdTriple({V(s), V(p), V(o), V(g)});
  };
  expect({}, {});
  expect({IdTriple(1, 1, 1)}, {IdTriple(1, 1, 1)});
  expect({IdTriple(1, 1, 1), IdTriple(2, 2, 2)},
         {IdTriple(1, 1, 1), IdTriple(2, 2, 2)});
  expect({IdTriple(2, 2, 2), IdTriple(1, 1, 1)},
         {IdTriple(1, 1, 1), IdTriple(2, 2, 2)});
  expect({IdTriple(1, 1, 1), IdTriple(1, 1, 1)}, {IdTriple(1, 1, 1)});
  expect({IdTriple(2, 2, 2), IdTriple(3, 3, 3), IdTriple(3, 3, 3),
          IdTriple(2, 2, 2), IdTriple(1, 1, 1)},
         {IdTriple(1, 1, 1), IdTriple(2, 2, 2), IdTriple(3, 3, 3)});
}
TEST(ExecuteUpdate, setMinus) {
  auto expect = [](std::vector<IdTriple<>> a, std::vector<IdTriple<>> b,
                   const std::vector<IdTriple<>>& expected,
                   source_location l = source_location::current()) {
    auto trace = generateLocationTrace(l);
    EXPECT_THAT(ExecuteUpdate::setMinus(a, b),
                testing::ElementsAreArray(expected));
  };
  auto IdTriple = [&](uint64_t s, uint64_t p, uint64_t o, uint64_t g = 0) {
    return ::IdTriple({V(s), V(p), V(o), V(g)});
  };
  expect({}, {}, {});
  expect({IdTriple(1, 2, 3), IdTriple(4, 5, 6)}, {},
         {IdTriple(1, 2, 3), IdTriple(4, 5, 6)});
  expect({IdTriple(1, 2, 3), IdTriple(4, 5, 6), IdTriple(7, 8, 9)},
         {IdTriple(4, 5, 6), IdTriple(7, 8, 9)}, {IdTriple(1, 2, 3)});
  expect({IdTriple(1, 2, 3)},
         {IdTriple(1, 2, 3), IdTriple(4, 5, 6), IdTriple(7, 8, 9)}, {});
}<|MERGE_RESOLUTION|>--- conflicted
+++ resolved
@@ -36,20 +36,6 @@
 // default dataset defined in `IndexTestHelpers::makeTestIndex`.
 TEST(ExecuteUpdate, executeUpdate) {
   // Perform the given `update` and store result in given `deltaTriples`.
-<<<<<<< HEAD
-  auto expectExecuteUpdateHelper = [&qec, &index](const std::string& update,
-                                                  DeltaTriples& deltaTriples) {
-    const auto sharedHandle =
-        std::make_shared<ad_utility::CancellationHandle<>>();
-    const std::vector<DatasetClause> datasets = {};
-    auto pqs = SparqlParser::parseUpdate(update);
-    for (auto& pq : pqs) {
-      QueryPlanner qp{qec, sharedHandle};
-      const auto qet = qp.createExecutionTree(pq);
-      ExecuteUpdate::executeUpdate(index, pq, qet, deltaTriples, sharedHandle);
-    }
-  };
-=======
   auto expectExecuteUpdateHelper =
       [](const std::string& update, QueryExecutionContext& qec, Index& index) {
         const auto sharedHandle =
@@ -67,7 +53,6 @@
           qec.updateLocatedTriplesSnapshot();
         }
       };
->>>>>>> 604ba7bc
   // Execute the given `update` and check that the delta triples are correct.
   auto expectExecuteUpdate =
       [&expectExecuteUpdateHelper](
@@ -124,9 +109,19 @@
   expectExecuteUpdate("DELETE WHERE { ?s ?p ?o }", NumTriples(0, 8, 8));
   expectExecuteUpdateFails(
       "SELECT * WHERE { ?s ?p ?o }",
-<<<<<<< HEAD
       testing::HasSubstr(
           R"(Invalid SPARQL query: Token "SELECT": mismatched input 'SELECT')"));
+  expectExecuteUpdate(
+      "INSERT DATA { <a> <b> <c> }; INSERT DATA { <d> <e> <f> }",
+      NumTriples(2, 0, 2));
+  expectExecuteUpdate(
+      "INSERT DATA { <a> <b> <c> }; INSERT DATA { <a> <b> <c> }",
+      NumTriples(1, 0, 1));
+  expectExecuteUpdate(
+      "INSERT DATA { <a> <b> <c> }; DELETE DATA { <a> <b> <c> }",
+      NumTriples(0, 1, 1));
+  expectExecuteUpdate("INSERT DATA { <a> <b> <c> }; DELETE WHERE { ?s ?p ?o }",
+                      NumTriples(0, 9, 9));
   expectExecuteUpdate("CLEAR SILENT GRAPH <x>", NumTriples(0, 0, 0));
   expectExecuteUpdate("CLEAR DEFAULT", NumTriples(0, 8, 8));
   expectExecuteUpdate("CLEAR SILENT NAMED", NumTriples(0, 0, 0));
@@ -148,25 +143,6 @@
   expectExecuteUpdate("COPY <x> TO DEFAULT", NumTriples(0, 8, 8));
   expectExecuteUpdate("CREATE SILENT GRAPH <x>", NumTriples(0, 0, 0));
   expectExecuteUpdate("CREATE GRAPH <y>", NumTriples(0, 0, 0));
-=======
-      testing::HasSubstr(
-          R"(Invalid SPARQL query: Token "SELECT": mismatched input 'SELECT')"));
-  expectExecuteUpdateFails(
-      "CLEAR DEFAULT",
-      testing::HasSubstr(
-          "Only INSERT/DELETE update operations are currently supported."));
-  expectExecuteUpdate(
-      "INSERT DATA { <a> <b> <c> }; INSERT DATA { <d> <e> <f> }",
-      NumTriples(2, 0, 2));
-  expectExecuteUpdate(
-      "INSERT DATA { <a> <b> <c> }; INSERT DATA { <a> <b> <c> }",
-      NumTriples(1, 0, 1));
-  expectExecuteUpdate(
-      "INSERT DATA { <a> <b> <c> }; DELETE DATA { <a> <b> <c> }",
-      NumTriples(0, 1, 1));
-  expectExecuteUpdate("INSERT DATA { <a> <b> <c> }; DELETE WHERE { ?s ?p ?o }",
-                      NumTriples(0, 9, 9));
->>>>>>> 604ba7bc
 }
 
 // _____________________________________________________________________________
@@ -188,7 +164,6 @@
     const auto sharedHandle =
         std::make_shared<ad_utility::CancellationHandle<>>();
     const std::vector<DatasetClause> datasets = {};
-<<<<<<< HEAD
     auto& index = qec->getIndex();
     DeltaTriples deltaTriples{index};
     auto pqs = SparqlParser::parseUpdate(update);
@@ -204,16 +179,6 @@
       ExecuteUpdate::executeUpdate(index, pq, qet, deltaTriples, sharedHandle);
     }
     return results;
-=======
-    auto pqs = SparqlParser::parseUpdate(update);
-    EXPECT_THAT(pqs, testing::SizeIs(1));
-    auto pq = std::move(pqs[0]);
-    QueryPlanner qp{qec, sharedHandle};
-    const auto qet = qp.createExecutionTree(pq);
-    UpdateMetadata metadata;
-    return ExecuteUpdate::computeGraphUpdateQuads(qec->getIndex(), pq, qet,
-                                                  sharedHandle, metadata);
->>>>>>> 604ba7bc
   };
   auto expectComputeGraphUpdateQuads =
       [&executeComputeGraphUpdateQuads](
@@ -296,8 +261,8 @@
                                   allTriples);
     expectComputeGraphUpdateQuadsFails(
         "SELECT * WHERE { ?s ?p ?o }",
-<<<<<<< HEAD
-        HasSubstr("Assertion `query.hasUpdateClause()` failed."));
+        HasSubstr(
+            R"(Invalid SPARQL query: Token "SELECT": mismatched input 'SELECT')"));
     expectComputeGraphUpdateQuads("CLEAR DEFAULT", IsEmpty(), allTriples);
     expectComputeGraphUpdateQuads("CLEAR GRAPH <x>", IsEmpty(), IsEmpty());
     expectComputeGraphUpdateQuads("CLEAR NAMED", IsEmpty(), IsEmpty());
@@ -324,14 +289,6 @@
         UnorderedElementsAreArray(allTriplesWith(Id("<x>"))), IsEmpty());
     expectComputeGraphUpdateQuads("CREATE GRAPH <x>", IsEmpty(), IsEmpty());
     expectComputeGraphUpdateQuads("CREATE GRAPH <foo>", IsEmpty(), IsEmpty());
-=======
-        HasSubstr(
-            R"(Invalid SPARQL query: Token "SELECT": mismatched input 'SELECT')"));
-    expectComputeGraphUpdateQuadsFails(
-        "CLEAR DEFAULT",
-        HasSubstr(
-            "Only INSERT/DELETE update operations are currently supported."));
->>>>>>> 604ba7bc
   }
   {
     // An Index with Quads/triples that are not in the default graph.
