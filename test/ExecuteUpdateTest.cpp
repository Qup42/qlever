--- conflicted
+++ resolved
@@ -164,48 +164,6 @@
     auto Id = ad_utility::testing::makeGetId(qec->getIndex());
     defaultGraphId = Id(std::string{DEFAULT_GRAPH_IRI});
 
-<<<<<<< HEAD
-  expectComputeGraphUpdateQuads(
-      "INSERT DATA { <s> <p> <o> . }",
-      ElementsAreArray({IdTriple(LVI("<s>"), LVI("<p>"), LVI("<o>"))}),
-      IsEmpty());
-  expectComputeGraphUpdateQuads(
-      "DELETE DATA { <z> <label> \"zz\"@en }", IsEmpty(),
-      ElementsAreArray({IdTriple(Id("<z>"), Id("<label>"), Id("\"zz\"@en"))}));
-  expectComputeGraphUpdateQuads(
-      "DELETE { ?s <is-a> ?o } INSERT { <s> <p> <o> } WHERE { ?s <is-a> ?o }",
-      ElementsAreArray({IdTriple(LVI("<s>"), LVI("<p>"), LVI("<o>"))}),
-      ElementsAreArray({IdTriple(Id("<x>"), Id("<is-a>"), Id("<y>")),
-                        IdTriple(Id("<y>"), Id("<is-a>"), Id("<x>"))}));
-  expectComputeGraphUpdateQuads(
-      "DELETE { <s> <p> <o> } INSERT { <s> <p> <o> } WHERE { ?s <is-a> ?o }",
-      ElementsAreArray({IdTriple(LVI("<s>"), LVI("<p>"), LVI("<o>"))}),
-      IsEmpty());
-  expectComputeGraphUpdateQuads(
-      "DELETE { ?s <is-a> ?o } INSERT { ?s <is-a> ?o } WHERE { ?s <is-a> ?o }",
-      ElementsAreArray({IdTriple(Id("<x>"), Id("<is-a>"), Id("<y>")),
-                        IdTriple(Id("<y>"), Id("<is-a>"), Id("<x>"))}),
-      IsEmpty());
-  expectComputeGraphUpdateQuads(
-      "DELETE WHERE { ?s ?p ?o }", IsEmpty(),
-      UnorderedElementsAreArray(
-          {IdTriple(Id("<x>"), Id("<label>"), Id("\"alpha\"")),
-           IdTriple(Id("<x>"), Id("<label>"), Id("\"älpha\"")),
-           IdTriple(Id("<x>"), Id("<label>"), Id("\"A\"")),
-           IdTriple(Id("<x>"), Id("<label>"), Id("\"Beta\"")),
-           IdTriple(Id("<x>"), Id("<is-a>"), Id("<y>")),
-           IdTriple(Id("<y>"), Id("<is-a>"), Id("<x>")),
-           IdTriple(Id("<z>"), Id("<label>"), Id("\"zz\"@en")),
-           IdTriple(Id("<zz>"), Id("<label>"), Id("<zz>"))}));
-  expectComputeGraphUpdateQuadsFails(
-      "SELECT * WHERE { ?s ?p ?o }",
-      HasSubstr(
-          R"(Invalid SPARQL query: Token "SELECT": mismatched input 'SELECT')"));
-  expectComputeGraphUpdateQuadsFails(
-      "CLEAR DEFAULT",
-      HasSubstr(
-          "Only INSERT/DELETE update operations are currently supported."));
-=======
     LocalVocab localVocab;
     auto LVI = [&localVocab](const std::string& iri) {
       return Id::makeFromLocalVocabIndex(
@@ -249,7 +207,7 @@
              IdTriple(Id("<zz>"), Id("<label>"), Id("<zz>"))}));
     expectComputeGraphUpdateQuadsFails(
         "SELECT * WHERE { ?s ?p ?o }",
-        HasSubstr("Assertion `query.hasUpdateClause()` failed."));
+        HasSubstr(R"(Invalid SPARQL query: Token "SELECT": mismatched input 'SELECT')");
     expectComputeGraphUpdateQuadsFails(
         "CLEAR DEFAULT",
         HasSubstr(
@@ -285,7 +243,6 @@
         ElementsAreArray(
             {QuadFrom(Id("<a>")), IdTriple(Id("<a>"), Id("<a>"), Id("<a>"))}));
   }
->>>>>>> 907e86a6
 }
 
 // _____________________________________________________________________________
